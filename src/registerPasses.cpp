//===- src/registerPasses.cpp - LLVM-pass registry boilerplate --*- C++ -*-===//
//
// Part of the RV Project, under the Apache License v2.0 with LLVM Exceptions.
// See https://llvm.org/LICENSE.txt for license information.
// SPDX-License-Identifier: Apache-2.0 WITH LLVM-exception
//
//===----------------------------------------------------------------------===//

#include "rv/passes.h"
#include "llvm/IR/LegacyPassManager.h"
#include "llvm/Passes/PassPlugin.h"
#include "llvm/Support/CommandLine.h"
#include "llvm/Transforms/IPO/PassManagerBuilder.h"

using namespace llvm;

cl::OptionCategory rvCategory("RV Options", "Configure the Region Vectorizer");

static cl::opt<bool> rvLowerBuiltins("rv-lower",
                                     cl::desc("Lower RV specific builtins"),
                                     cl::init(false), cl::ZeroOrMore,
                                     cl::cat(rvCategory));

static cl::opt<bool>
    rvLoopVecEnabled("rv-loopvec",
                     cl::desc("Enable RV's outer-loop vectorizer."),
                     cl::init(false), cl::ZeroOrMore, cl::cat(rvCategory));

static cl::opt<bool>
    rvWFVEnabled("rv-wfv", cl::desc("Enable RV's whole-function vectorizer."),
                 cl::init(false), cl::ZeroOrMore, cl::cat(rvCategory));

static cl::opt<bool> rvOnlyPolish("rv-polish",
                                  cl::desc("Only run RV's polish phase."),
                                  cl::init(false), cl::ZeroOrMore,
                                  cl::cat(rvCategory));

static cl::opt<bool> rvVectorizeEnabled(
    "rv",
    cl::desc("Enable Whole-Function and Outer-Loop Vectorization with RV "
             "(implies -rv-wfv and -rv-loopvec)."),
    cl::init(false), cl::ZeroOrMore, cl::cat(rvCategory));

<<<<<<< HEAD
static cl::opt<bool>
    rvAutoVectorizeMath("rv-math",
                        cl::desc("Use RV to auto-vectorize libm calls."),
                        cl::init(true), cl::ZeroOrMore, cl::cat(rvCategory));

=======
>>>>>>> d34d5f4f
static bool mayVectorize() {
  return rvWFVEnabled || rvLoopVecEnabled || rvVectorizeEnabled;
}
static bool shouldRunWFVPass() { return rvWFVEnabled || rvVectorizeEnabled; }
static bool shouldRunLoopVecPass() {
  return rvLoopVecEnabled || rvVectorizeEnabled;
}
static bool shouldLowerBuiltins() { return rvLowerBuiltins; }
static bool shouldAutoVectorizeMath() { return rvAutoVectorizeMath; }

///// Legacy PM pass registration /////
static void registerRVPasses(const llvm::PassManagerBuilder &Builder,
                             llvm::legacy::PassManagerBase &PM) {
  if (rvOnlyPolish) {
    PM.add(rv::createIRPolisherWrapperPass());
    return;
  }

  if (mayVectorize()) {
    rv::addPreparatoryPasses(PM);
  }

  if (shouldRunWFVPass()) {
    rv::addWholeFunctionVectorizer(PM);
  }
  if (shouldRunLoopVecPass()) {
    rv::addOuterLoopVectorizer(PM);
  }

  if (mayVectorize()) {
    rv::addCleanupPasses(PM);
  }
}

static void registerLateRVPasses(const llvm::PassManagerBuilder &Builder,
                                 llvm::legacy::PassManagerBase &PM) {
  if (shouldLowerBuiltins()) {
    rv::addLowerBuiltinsPass(PM);
  }
}

static void registerLastRVPasses(const llvm::PassManagerBuilder &Builder,
                                 llvm::legacy::PassManagerBase &PM) {
  if (shouldAutoVectorizeMath()) {
    rv::addAutoMathPass(PM);
  }
}

static llvm::RegisterStandardPasses
    RegisterRV_MidPipeline(llvm::PassManagerBuilder::EP_VectorizerStart,
                           registerRVPasses);

static llvm::RegisterStandardPasses
    RegisterRV_Late(llvm::PassManagerBuilder::EP_ScalarOptimizerLate,
<<<<<<< HEAD
                    registerLateRVPasses);

static llvm::RegisterStandardPasses
    RegisterRV_Last(llvm::PassManagerBuilder::EP_OptimizerLast,
                    registerLastRVPasses);

///// New PM Registration /////
namespace rv {
void addRVPasses(PassBuilder &PB) {
  errs() << "RV: TODO implement new PM pass registration!";
}
} // namespace rv
=======
                    registerLateRVPasses);
>>>>>>> d34d5f4f
<|MERGE_RESOLUTION|>--- conflicted
+++ resolved
@@ -41,14 +41,11 @@
              "(implies -rv-wfv and -rv-loopvec)."),
     cl::init(false), cl::ZeroOrMore, cl::cat(rvCategory));
 
-<<<<<<< HEAD
 static cl::opt<bool>
     rvAutoVectorizeMath("rv-math",
                         cl::desc("Use RV to auto-vectorize libm calls."),
                         cl::init(true), cl::ZeroOrMore, cl::cat(rvCategory));
 
-=======
->>>>>>> d34d5f4f
 static bool mayVectorize() {
   return rvWFVEnabled || rvLoopVecEnabled || rvVectorizeEnabled;
 }
@@ -103,19 +100,8 @@
 
 static llvm::RegisterStandardPasses
     RegisterRV_Late(llvm::PassManagerBuilder::EP_ScalarOptimizerLate,
-<<<<<<< HEAD
                     registerLateRVPasses);
 
 static llvm::RegisterStandardPasses
     RegisterRV_Last(llvm::PassManagerBuilder::EP_OptimizerLast,
                     registerLastRVPasses);
-
-///// New PM Registration /////
-namespace rv {
-void addRVPasses(PassBuilder &PB) {
-  errs() << "RV: TODO implement new PM pass registration!";
-}
-} // namespace rv
-=======
-                    registerLateRVPasses);
->>>>>>> d34d5f4f
