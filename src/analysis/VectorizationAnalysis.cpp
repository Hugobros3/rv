//===- VectorizationAnalysis.cpp -----------------------------===//
//
//                     The Region Vectorizer
//
// This file is distributed under the University of Illinois Open Source
// License. See LICENSE.TXT for details.
//
//===----------------------------------------------------------------------===//
//
// @authors haffner, kloessner, simon
//

#include "rv/analysis/VectorizationAnalysis.h"

#include "rvConfig.h"
#include "utils/rvTools.h"
#include "rv/utils/mathUtils.h"

#include <llvm/Analysis/PostDominators.h>
#include <llvm/IR/Dominators.h>
#include <llvm/Analysis/LoopInfo.h>

#if 1
#define IF_DEBUG_VA IF_DEBUG
#else
#define IF_DEBUG_VA if (false)
#endif

//
//
// generic transfer functions
rv::VectorShape
GenericTransfer(rv::VectorShape a) {
  return a;
}

template<class ... Shapes>
rv::VectorShape
GenericTransfer(rv::VectorShape a, Shapes... nextShapes) {
  if (!a.isUniform()) return rv::VectorShape::varying();
  else return GenericTransfer(nextShapes...);
}





namespace rv {

using ValueMap = std::map<const Value*, VectorShape>;

// #define BYTE_SIZE 8

char VAWrapperPass::ID = 0;

void
VAWrapperPass::getAnalysisUsage(AnalysisUsage& Info) const {
  Info.addRequired<DFGBaseWrapper<true>>();
  Info.addRequired<DFGBaseWrapper<false>>();
  Info.addRequired<LoopInfoWrapperPass>();
  Info.addRequired<VectorizationInfoProxyPass>();
  Info.addRequired<DominatorTreeWrapperPass>();
  Info.addRequired<PostDominatorTreeWrapperPass>();

  Info.setPreservesAll();
}

bool
VAWrapperPass::runOnFunction(Function& F) {
  auto& Vecinfo = getAnalysis<VectorizationInfoProxyPass>().getInfo();
  auto& platInfo = getAnalysis<VectorizationInfoProxyPass>().getPlatformInfo();

  const CDG& cdg = *getAnalysis<llvm::CDGWrapper>().getDFG();
  const DFG& dfg = *getAnalysis<llvm::DFGWrapper>().getDFG();
  const LoopInfo& LoopInfo = getAnalysis<LoopInfoWrapperPass>().getLoopInfo();
  const auto & domTree = getAnalysis<DominatorTreeWrapperPass>().getDomTree();
  const auto & postDomTree = getAnalysis<PostDominatorTreeWrapperPass>().getPostDomTree();

  VectorizationAnalysis vea(platInfo, Vecinfo, cdg, dfg, LoopInfo, domTree, postDomTree);
  vea.analyze(F);

  return false;
}

VectorizationAnalysis::VectorizationAnalysis(PlatformInfo & platInfo,
         VectorizationInfo& VecInfo,
         const CDG& cdg,
         const DFG& dfg,
         const LoopInfo& LoopInfo, const DominatorTree & domTree, const PostDominatorTree & postDomTree)

        : layout(""),
          mVecinfo(VecInfo),
          mCDG(cdg),
          mDFG(dfg),
          BDA(mVecinfo.getScalarFunction(), mCDG, mDFG, domTree, postDomTree, LoopInfo),
          mLoopInfo(LoopInfo),
          mFuncinfo(platInfo.getFunctionMappings()),
          mRegion(mVecinfo.getRegion())
{ }

void
VectorizationAnalysis::analyze(Function& F) {
  assert (!F.isDeclaration());

  // FIXME mWorklist.clear()
  while (!mWorklist.empty()) mWorklist.pop();

  init(F);
  compute(F);
  fillVectorizationInfo(F);

  // checkEquivalentToOldAnalysis(F);
}

bool VectorizationAnalysis::isInRegion(const BasicBlock& BB) {
  return mRegion ? mRegion->contains(&BB) : true;
}

bool VectorizationAnalysis::isInRegion(const Instruction& inst) {
  return !mRegion || isInRegion(*inst.getParent());
}

void VectorizationAnalysis::fillVectorizationInfo(Function& F) {
  for (const BasicBlock& BB : F) {
    if (!isInRegion(BB)) continue;
    mVecinfo.setVectorShape(BB, getShape(&BB));
    for (const Instruction& I : BB) {
      VectorShape shape = getShape(&I);

      mVecinfo.setVectorShape(I, shape.isDefined() ? shape : VectorShape::uni());
    }
  }
}

unsigned VectorizationAnalysis::getAlignment(const Constant* c) const {
  assert (c);

  if (isa<BasicBlock>(c) || isa<Function>(c))
    return 1;

  // An undef value is never aligned.
  if (isa<UndefValue>(c)) return 1;

  if (const ConstantInt* cint = dyn_cast<ConstantInt>(c)) {
    return static_cast<unsigned>(std::abs(cint->getSExtValue()));
  }

  // Other than that, only integer vector constants can be aligned.
  if (!c->getType()->isVectorTy()) return 1;

  // A zero-vector is aligned.
  if (isa<ConstantAggregateZero>(c)) return 0;

  if (const ConstantDataVector* cdv = dyn_cast<ConstantDataVector>(c)) {
    if (!cdv->getElementType()->isIntegerTy()) return 1;

    const int intValue = (int) cast<ConstantInt>(cdv->getAggregateElement(0U))->getSExtValue();

    return static_cast<unsigned>(std::abs(intValue));
  }

  assert (isa<ConstantVector>(c));
  const ConstantVector* cv = cast<ConstantVector>(c);

  if (!cv->getType()->getElementType()->isIntegerTy()) return 1;

  assert (isa<ConstantInt>(cv->getOperand(0)));
  const ConstantInt* celem = cast<ConstantInt>(cv->getOperand(0));
  const int intValue = (int) celem->getSExtValue();

  // The vector is aligned if its first element is aligned
  return static_cast<unsigned>(std::abs(intValue));
}

void VectorizationAnalysis::init(Function& F) {
  layout = DataLayout(F.getParent());

  // Initialize with undefined values
  for (auto& arg : F.args()) mValue2Shape[&arg] = VectorShape::undef();

  // initialize all insts in region(!) as undef
  for (auto& BB : F) {
    if (mVecinfo.inRegion(BB)) {
       for (auto& I : BB) {
         mValue2Shape[&I] = VectorShape::undef();
       }
    }
  }

  // bootstrap with user defined shapes
  for (auto& BB : F) {
    for (auto& I : BB) {
      if (mVecinfo.hasKnownShape(I)) {
        IF_DEBUG_VA errs() << "OVERRIDE " << I << " shape " << mVecinfo.getVectorShape(I).str() << "\n";
        overrides.insert(&I);
        update(&I, mVecinfo.getVectorShape(I));
        mVecinfo.dropVectorShape(I);
      }
      else {
        mVecinfo.setVectorShape(I, VectorShape::uni());
      }
    }
  }

  // Update initialized instructions
  for (auto& arg : F.args()) {
    if (mVecinfo.hasKnownShape(arg)) {
      VectorShape argShape = mVecinfo.getVectorShape(arg);

      if (arg.getType()->isPointerTy()) {
        uint minAlignment = getBaseAlignment(arg, layout);
        argShape.setAlignment(std::max<uint>(minAlignment, argShape.getAlignmentFirst()));
        // max is the more precise one
      }

      /* Adjust pointer arguments to continous stride */
      //if (arg.getType()->isPointerTy() && argShape.isVarying()) {
      //  argShape = VectorShape::cont();
      //}

      update(&arg, argShape);
    }
    else {
      assert(mRegion && "will only default function args if in region mode");
      // set argument shapes to uniform if not known better
      update(&arg, VectorShape::uni());
    }
  }

  // Propagation of vectorshapes starts at:
  // - Allocas
  // - Constants
  // - Calls (theres no connection to them in the iteration if they have no parameters)
  for (const BasicBlock& BB : F) {
    mValue2Shape[&BB] = VectorShape::uni();

    for (const Instruction& I : BB) {
      if (isa<AllocaInst>(&I)) {
        update(&I, VectorShape::uni(mVecinfo.getMapping().vectorWidth));
      }
        /* Need to initialize WL with calls, they may not be reached o.w. */
      else if (const CallInst* call = dyn_cast<CallInst>(&I)) {
        // Only makes sense if a value is returned
        if (call->getCalledFunction()->getReturnType()->isVoidTy()) continue;
        if (call->getNumArgOperands() != 0) continue;

        mWorklist.push(&I);
        IF_DEBUG_VA errs() << "Inserted call in initialization: " << I.getName() << "\n";
      }
        /* Phis that depend on constants are added to the WL */
      else if (isa<PHINode>(I) && any_of(I.operands(), isa<Constant, Use>)) {
        mWorklist.push(&I);
        IF_DEBUG_VA errs() << "Inserted PHI in initialization: " << I.getName() << "\n";
      }
    }
  }
}

void VectorizationAnalysis::update(const Value* const V, VectorShape AT) {
  updateShape(V, AT);
  if (isa<BranchInst>(V))
    analyzeDivergence(cast<BranchInst>(V));
}

void VectorizationAnalysis::updateShape(const Value* const V, VectorShape AT) {
  const VectorShape& New = VectorShape::join(getShape(V), AT);

  if (mValue2Shape[V] == New) return;// nothing changed
  if (overrides.count(V) && getShape(V).isDefined()) return;//prevented by override

  IF_DEBUG_VA errs() << "Marking " << New << ": " << *V << "\n";
  mValue2Shape[V] = New;

  /* Add dependent elements to worklist */
  addRelevantUsersToWL(V);

  /* If an alloca was used it needs to be updated */
  if (!New.isUniform() && isa<Instruction>(V)) {
    updateAllocaOperands(cast<Instruction>(V));
  }
}

void VectorizationAnalysis::analyzeDivergence(const BranchInst* const branch) {
  // Vectorization is caused by non-uniform branches
  if (getShape(branch).isUniform()) return;
  assert (branch->isConditional()); // Unconditional branches would be uniform

  // Find out which regions diverge because of this non-uniform branch
  // The branch is regarded as varying, even if its condition is only strided

  const BasicBlock* endsVarying = branch->getParent();
  const Loop* endsVaryingLoop = mLoopInfo.getLoopFor(endsVarying);

  for (const auto* BB : BDA.getEffectedBlocks(*branch)) {
    if (!isInRegion(*BB)) {
      continue;
    } // filter out irrelevant nodes (FIXME filter out directly in BDA)

    // Doesn't matter if already effected previously
    if (mValue2Shape[BB].isVarying()) continue;

    IF_DEBUG_VA errs() << "Branch " << *branch << " affects " << *BB << "\n";

    assert (isInRegion(*BB)); // Otherwise the region is ill-formed

    // Loop headers are not marked divergent, but can be loop divergent
    if (mLoopInfo.isLoopHeader(BB)) {
      const Loop* BBLoop = mLoopInfo.getLoopFor(BB);

      // BB needs to be a header of the same or an outer loop
      if (!BBLoop->contains(endsVaryingLoop)) continue;

      const bool BranchExitsBBLoop = BBLoop->isLoopExiting(endsVarying);
      if (BBLoop == endsVaryingLoop || BranchExitsBBLoop) {
        mVecinfo.setDivergentLoop(BBLoop);

        IF_DEBUG_VA {
          errs() << "\n"
                 << "The loop with header: \n"
                 << "    " << BB->getName() << "\n"
                 << "is divergent because of the non-uniform branch in:\n"
                 << "    " << endsVarying->getName() << "\n\n";
        }

        for (auto it = BB->begin(); BB->getFirstNonPHI() != &*it; ++it) {
          updateOutsideLoopUsesVarying(BBLoop);
        }
      }

      continue;
    }

    // If the dependence exits the loop, we need to blackbox the loop
    // If any loop exit is varying, the block is divergent since the loop might
    // leak information before every thread is done
    if (endsVaryingLoop && !endsVaryingLoop->contains(BB)) {
      // In case of only one exit block we can optimize considering it gets linearized
      if (endsVaryingLoop->getUniqueExitBlock()) continue;

      // For multiple exits, the loop shall be blackboxed
      // If all exits are uniform, we regard as uniform
      if (allExitsUniform(endsVaryingLoop)) continue;
    }

    mValue2Shape[BB] = VectorShape::varying();

    IF_DEBUG_VA {
      errs() << "\n"
             << "The block:\n"
             << "    " << BB->getName() << "\n"
             << "is divergent because of the non-uniform branch in:\n"
             << "    " << endsVarying->getName() << "\n\n";
    }

    // add phis to worklist
    for (auto it = BB->begin(); BB->getFirstNonPHI() != &*it; ++it) {
      mWorklist.push(&*it);
      IF_DEBUG_VA errs() << "Inserted PHI: " << (&*it)->getName() << "\n";
    }
  }
}

static bool
IsVectorizableType(Type & type) {
  // plain arithmetic types
  if (type.isFloatingPointTy() || type.isIntegerTy()) return true;

  auto * structTy = dyn_cast<StructType>(&type);
  if (structTy) {
    for (auto * elemTy : structTy->elements()) {
      if (!IsVectorizableType(*elemTy)) return false;
    }
    return true;
  }

  return false;
}

void VectorizationAnalysis::updateAllocaOperands(const Instruction* I) {
  const int alignment = mVecinfo.getMapping().vectorWidth;

  for (const Value* op : I->operands()) {
    while (isa<GetElementPtrInst>(op))
      op = cast<Instruction>(op)->getOperand(0);

    if (!isa<AllocaInst>(op)) continue;

    // Already processed
    if (!getShape(op).isUniform()) continue;

    // promote to all users
    // eraseUserInfoRecursively(op);

    auto* PtrElemType = op->getType()->getPointerElementType();
    const bool Vectorizable = false; // FIXME IsVectorizableType(*PtrElemType);

    int typeStoreSize = static_cast<int>(layout.getTypeStoreSize(PtrElemType));

    update(op, Vectorizable ?
               VectorShape::strided(typeStoreSize, alignment) :
               VectorShape::varying());
  }
}

void VectorizationAnalysis::eraseUserInfoRecursively(const Value* V) {
  if (!mValue2Shape[V].isDefined()) return;

  mValue2Shape[V] = VectorShape::undef();

  for (const Value* use : V->users()) {
    eraseUserInfoRecursively(use);
  }
}

void VectorizationAnalysis::addRelevantUsersToWL(const Value* V) {
  for (const auto user : V->users()) {
    if (!isa<Instruction>(user)) continue;
    const Instruction* inst = cast<Instruction>(user);

    IF_DEBUG_VA errs() << " User " << *inst << "\n";

    // We are only analyzing the region
    if (!isInRegion(*inst)) continue;

    // Ignore calls without return value
    if (const CallInst* callI = dyn_cast<CallInst>(inst)) {
      if (callI->getCalledFunction()->getReturnType()->isVoidTy()) {
        continue;
      }
    }

    auto isUndef = [&](Value* v) {
      return !isa<BasicBlock>(v) && !isa<Function>(v) && !getShape(v).isDefined();
    };

<<<<<<< HEAD
=======
    IF_DEBUG_VA errs() << "Should insert " << *inst << "?\n";
>>>>>>> d61af53f
    if (!isa<PHINode>(inst) && any_of(inst->operands(), isUndef)) {
      continue;
    }

    mWorklist.push(inst);
    IF_DEBUG_VA errs() << "Inserted relevant user of " << V->getName() << ":" << *user << "\n";
  }
}

void VectorizationAnalysis::updateOutsideLoopUsesVarying(const Loop* divLoop) {
  SmallVector<BasicBlock*, 3> exitBlocks;
  divLoop->getExitBlocks(exitBlocks);
  for (auto* exitBlock : exitBlocks) {
    if (!isInRegion(*exitBlock)) continue;

    for (auto& inst : *exitBlock) {
      auto* phi = dyn_cast<PHINode>(&inst);
      if (!phi) break;

      // find outside uses and update varying
      if (!divLoop->contains(mLoopInfo.getLoopFor(phi->getParent()))) {
        update(phi, VectorShape::varying());
      }

    }
  }
}

bool VectorizationAnalysis::allExitsUniform(const Loop* loop) {
  SmallVector<BasicBlock*, 4> exitingBlocks;
  loop->getExitingBlocks(exitingBlocks);

  for (const BasicBlock* exitingBB : exitingBlocks) {
    const TerminatorInst* terminator = exitingBB->getTerminator();
    if (!getShape(terminator).isUniform()) return false;
  }

  return true;
}

VectorShape VectorizationAnalysis::joinOperands(const Instruction* const I) {
  VectorShape Join = VectorShape::undef();
  for (auto& op : I->operands()) Join = VectorShape::join(Join, getShape(op));
  return Join;
}

bool VectorizationAnalysis::allOperandsHaveShape(const Instruction* I) {
  auto hasKnownShape = [this](Value* op)
  {
    if (isa<Instruction>(op) && !getShape(op).isDefined()) {
      IF_DEBUG_VA { errs() << "\tmissing op shape " << *op << "!\n"; }
      mWorklist.push(cast<Instruction>(op));
    }

    return !isa<Instruction>(op) || !getShape(op).isDefined();
  };

  return all_of(I->operands(), hasKnownShape);
}

void VectorizationAnalysis::compute(Function& F) {
  IF_DEBUG_VA { errs() << "\n\n-- VA::compute() log -- \n"; }
  /* Worklist algorithm to compute the least fixed-point */
  while (!mWorklist.empty()) {
    const Instruction* I = mWorklist.front();
    mWorklist.pop();

    IF_DEBUG_VA { errs() << "# next: " << *I << "\n"; }

    VectorShape New = computeShapeForInst(I);

    // adjust result type to match alignment
    if (I->getType()->isPointerTy()) {
      uint minAlignment = getBaseAlignment(*I, layout);
      New.setAlignment(std::max<uint>(minAlignment, New.getAlignmentFirst()));
    }

    update(I, New);
  }
}

VectorShape VectorizationAnalysis::computeShapeForInst(const Instruction* I) {
  if (I->isBinaryOp()) return computeShapeForBinaryInst(cast<BinaryOperator>(I));
  if (I->isCast()) return computeShapeForCastInst(cast<CastInst>(I));

  switch (I->getOpcode()) {
    case Instruction::Br:
    {
      const BranchInst* branch = cast<BranchInst>(I);
      assert(branch->isConditional());
      return getShape(branch->getCondition());
    }
    case Instruction::Switch:
    {
      const SwitchInst* sw = cast<SwitchInst>(I);
      return getShape(sw->getCondition());
    }
    case Instruction::ICmp:
    {
      const Value* op1 = I->getOperand(0);
      const Value* op2 = I->getOperand(1);

      const VectorShape& shape1 = getShape(op1);
      const VectorShape& shape2 = getShape(op2);

      // If both operands have the same stride the comparison is uniform
      if (shape1.isVarying() || shape2.isVarying()) return VectorShape::varying();
      if (shape1.getStride() == shape2.getStride()) return VectorShape::uni();

      using Pred_t = CmpInst::Predicate;
      Pred_t predicate = cast<CmpInst>(I)->getPredicate();

      const unsigned vectorWidth = mVecinfo.getMapping().vectorWidth;

      const unsigned alignment1 = shape1.getAlignmentFirst();
      const unsigned alignment2 = shape2.getAlignmentFirst();

      const int mingap = int(gcd(alignment1, alignment2));

      int strideDiff;
      if (predicate == Pred_t::ICMP_SLT || predicate == Pred_t::ICMP_ULT) {
        strideDiff = shape1.getStride() - shape2.getStride();
      }
      else if (predicate == Pred_t::ICMP_SGT || predicate == Pred_t::ICMP_UGT) {
        strideDiff = shape2.getStride() - shape1.getStride();
      }
      else {
        return VectorShape::varying();
      }

      int maxincrease = strideDiff * int(vectorWidth);
      // If the gap cannot get zero along the stride we stay less
      if (maxincrease >= 0 && mingap - maxincrease >= 0)
        return VectorShape::uni();

      return VectorShape::varying();
    }

    case Instruction::GetElementPtr:
    {
      const GetElementPtrInst* gep = cast<GetElementPtrInst>(I);
      const Value* pointer = gep->getPointerOperand();

      VectorShape result = getShape(pointer);
      Type* subT = gep->getPointerOperandType();

      for (const Value* index : make_range(gep->idx_begin(), gep->idx_end())) {
        const VectorShape& indexShape = getShape(index);
        const int indexStride = indexShape.getStride();
        const unsigned indexalignmentFirst = indexShape.getAlignmentFirst();
        const unsigned indexalignmentGeneral = indexShape.getAlignmentGeneral();

        if (indexShape.isVarying()) return VectorShape::varying();

        if (isa<StructType>(subT)) {
          if (!isa<ConstantInt>(index)) return VectorShape::varying();

          auto structlayout = layout.getStructLayout(cast<StructType>(subT));
          unsigned indexconstant = static_cast<uint>(cast<ConstantInt>(index)->getSExtValue());
          unsigned elemoffset = static_cast<uint>(structlayout->getElementOffset(indexconstant));

          subT = cast<StructType>(subT)->getTypeAtIndex(index);

          // Behaves like addition, pointer + offset and offset is uniform, hence the stride stays
          unsigned newalignment = gcd(result.getAlignmentFirst(), elemoffset);
          result.setAlignment(newalignment);
        }
        else {
          subT = isa<PointerType>(subT) ? subT->getPointerElementType() : subT->getSequentialElementType();

          unsigned typeSize = (unsigned) layout.getTypeStoreSize(subT);

          int offsetstride = typeSize * indexStride;
          unsigned offsetAlignmentFirst = typeSize * indexalignmentFirst;
          unsigned offsetAlignmentGeneral = typeSize * indexalignmentGeneral;

          if (result.isVarying()) {
            result = VectorShape::varying(gcd(result.getAlignmentGeneral(), offsetAlignmentGeneral));
          } else {
            result = VectorShape::strided(result.getStride() + offsetstride,
                                          gcd(result.getAlignmentFirst(), offsetAlignmentFirst));
          }
        }
      }


      return result;
    }

    case Instruction::Call:
    {
      const Function* callee = cast<CallInst>(I)->getCalledFunction();
      assert (!callee->getReturnType()->isVoidTy());

      // Find the shape that is mapped to this function
      // No mapping -> assume most unprecise, varying
      auto found = mFuncinfo.find(callee);
      if (found == mFuncinfo.end()) {
        // TODO check if this function has side effects
        break;
      }

      const VectorMapping* mapping = found->second;
      const VectorShapeVec Arginfo = mapping->argShapes;

      unsigned int i = 0;
      for (auto& op : callee->operands()) {
        const VectorShape& expected = Arginfo[i++];
        const VectorShape& actual = getShape(op);

        // Anything goes
        if (expected.isVarying()) continue;

        // Too unprecise
        if (actual.isVarying()) return VectorShape::varying();

        // The strides must be the same
        // and alignment has to be strict enough
        if (expected.getStride() != actual.getStride() ||
                actual.getAlignmentFirst() % expected.getAlignmentFirst() == 0)
        {
          return VectorShape::varying();
        }
      }

      return mapping->resultShape;
    }

    case Instruction::PHI:
    {
      // check if this PHINode actually joins different values
      bool mixingPhi = false;
      auto * phi = cast<PHINode>(I);
      Value * singleVal = phi->getIncomingValue(0);
      for (uint i = 1; i < phi->getNumIncomingValues(); ++i) {
        if (singleVal != phi->getIncomingValue(i)) {
          mixingPhi = true;
          break;
        }
      }

      // the PHI node is not actually varying iff all input operands are the same
      // If the block is divergent the phi is varying
      if (mixingPhi && getShape(I->getParent()).isVarying()) return VectorShape::varying();
      return joinOperands(I);
    }

    case Instruction::Load:
    {
      const Value* pointer = I->getOperand(0);
      return VectorShape::join(VectorShape::uni(), getShape(pointer));
    }

    case Instruction::Select:
    {
      const Value* condition = I->getOperand(0);
      const Value* selection1 = I->getOperand(1);
      const Value* selection2 = I->getOperand(2);

      const VectorShape& condShape = getShape(condition);
      const VectorShape& sel1Shape = getShape(selection1);
      const VectorShape& sel2Shape = getShape(selection2);

      if (!condShape.isUniform()) return VectorShape::varying();

      return VectorShape::join(sel1Shape, sel2Shape);
    }

      // use the generic transfer
    default:
      break;
  }

  return computeGenericArithmeticTransfer(*I);
}


VectorShape
VectorizationAnalysis::computeGenericArithmeticTransfer(const Instruction & I) {
  assert(I.getNumOperands() > 0 && "can not compute arithmetic transfer for instructions w/o operands");
  // generic transfer function
  for (uint i = 0; i < I.getNumOperands(); ++i) {
    if (!getShape(I.getOperand(i)).isUniform()) return VectorShape::varying();
  }
  return VectorShape::uni();
}

VectorShape VectorizationAnalysis::computeShapeForBinaryInst(const BinaryOperator* I) {
  const Value* op1 = I->getOperand(0);
  const Value* op2 = I->getOperand(1);

  const VectorShape& shape1 = getShape(op1);
  const VectorShape& shape2 = getShape(op2);

  const int stride1 = shape1.getStride();
  const int stride2 = shape2.getStride();

  const unsigned alignment1 = shape1.getAlignmentFirst();
  const unsigned alignment2 = shape2.getAlignmentFirst();

  const unsigned generalalignment1 = shape1.getAlignmentGeneral();
  const unsigned generalalignment2 = shape2.getAlignmentGeneral();

  switch (I->getOpcode()) {
    // Addition can be optimized in case of strided shape (adding strides)
    case Instruction::Add:
    case Instruction::FAdd:
    {
      const bool fadd = I->getOpcode() == Instruction::FAdd;

      const unsigned resAlignment = gcd(alignment1, alignment2);

      if (shape1.isVarying() || shape2.isVarying())
        return VectorShape::varying(gcd(generalalignment1, generalalignment2));

      VectorShape res = VectorShape::strided(stride1 + stride2, resAlignment);

      // Only allow strided results for floating point addition if
      // according fast math flags are set
      if (fadd) {
        FastMathFlags flags = I->getFastMathFlags();
        if (!flags.unsafeAlgebra()) {
          res = res.isUniform() ? res : VectorShape::varying();
        }
      }

      return res;
    }

      // Substraction can be optimized in case of strided shape (substracting strides)
    case Instruction::Sub:
    case Instruction::FSub:
    {
      const bool fsub = I->getOpcode() == Instruction::FSub;

      const unsigned resAlignment = gcd(alignment1, alignment2);

      if (shape1.isVarying() || shape2.isVarying())
        return VectorShape::varying(gcd(generalalignment1, generalalignment2));

      VectorShape res = VectorShape::strided(stride1 - stride2, resAlignment);

      // Only allow strided results for floating point substraction if
      // according fast math flags are set
      if (fsub) {
        FastMathFlags flags = I->getFastMathFlags();
        if (!flags.unsafeAlgebra()) {
          res = res.isUniform() ? res : VectorShape::varying();
        }
      }

      return res;
    }

    // Integer multiplication with a constant simply multiplies the shape offset
    // if existent with the constant value
    // Alignment constants are multiplied
    case Instruction::Mul:
    {
      if (shape1.isVarying() || shape2.isVarying())
        return VectorShape::varying(generalalignment1 * generalalignment2);

      if (shape1.isUniform() && shape2.isUniform()) return VectorShape::uni(alignment1 * alignment2);

      // If the constant is known, compute the new shape directly
      if (const ConstantInt* constantOp = dyn_cast<ConstantInt>(op1)) {
        const int c = (int) constantOp->getSExtValue();
        const int cAlignment = getAlignment(constantOp);
        return VectorShape::strided(c * stride2, cAlignment * alignment2);
      }

      // Symmetric case
      if (const ConstantInt* constantOp = dyn_cast<ConstantInt>(op2)) {
        const int c = (int) constantOp->getSExtValue();
        return VectorShape::strided(c * stride1, getAlignment(constantOp) * alignment1);
      }

      return VectorShape::varying(generalalignment1 * generalalignment2);
    }

    case Instruction::Or: {
    // try to match and Add that as been lowered to an Or
      int constOpId = 0;
      if (isa<Constant>(I->getOperand(0))) {
        constOpId = 0;
      } else if (isa<Constant>(I->getOperand(1))) {
        constOpId = 1;
      } else {
        break;
      }

      uint orConst = cast<ConstantInt>(I->getOperand(constOpId))->getZExtValue();
      int otherOpId = 1 - constOpId;
      VectorShape otherShape = getShape(I->getOperand(otherOpId));

      if (!otherShape.hasStridedShape()) {
        break;
      }

      // the or-ed constant is smaller than the alignment
      // in this case we can interpret as an add
      if (otherShape.getAlignmentFirst() > orConst) {
        auto resAlignment = gcd<uint>(orConst, otherShape.getAlignmentFirst());
        return VectorShape::strided(otherShape.getStride(), resAlignment);
      } else {
        break;
      }
    }

    case Instruction::Shl: {
      // interpret shift by constant as multiplication
      if (isa<Constant>(I->getOperand(1))) {
          auto * shiftConst = cast<ConstantInt>(I->getOperand(1));
          int shiftAmount = (int) shiftConst->getSExtValue();
          const auto valShape = getShape(I->getOperand(0));
          if (shiftAmount > 0 && valShape.hasStridedShape()) {
            int factor = 1 << shiftAmount;
            return VectorShape::strided(valShape.getStride() * factor,
                                        valShape.getAlignmentFirst() * factor);
          } else {
            break;
          }
      }
    }

    case Instruction::SDiv:
    case Instruction::UDiv:
    {
      if (shape1.isUniform() && shape2.isUniform()) return VectorShape::uni(alignment1 / alignment2);

      if (const ConstantInt* constantOp = dyn_cast<ConstantInt>(op2)) {
        const int c = (int) constantOp->getSExtValue();
        if (stride1 % c == 0) return VectorShape::strided(stride1 / c, alignment1 / std::abs<int>(c));
      }

      return VectorShape::varying();
    }

    default:
      break;
  }
  return GenericTransfer(shape1, shape2);
}

static unsigned GetReferencedObjectSize(const DataLayout& layout, Type* ptrType) {
  auto* elemTy = ptrType->getPointerElementType();
  auto* arrTy = dyn_cast<ArrayType>(elemTy);
  if (arrTy && arrTy->getArrayNumElements() == 0) {
    elemTy = arrTy->getElementType();
  }
  return static_cast<unsigned>(layout.getTypeStoreSize(elemTy));
}

VectorShape VectorizationAnalysis::computeShapeForCastInst(const CastInst* castI) {
  const Value* castOp = castI->getOperand(0);
  const VectorShape& castOpShape = getShape(castOp);
  const int castOpStride = castOpShape.getStride();
  const DataLayout layout(castI->getModule());

  const int aligned = !rv::returnsVoidPtr(*castI) ? castOpShape.getAlignmentFirst() : 1;

  switch (castI->getOpcode()) {
    case Instruction::IntToPtr:
    {
      PointerType* DestType = cast<PointerType>(castI->getDestTy());
      Type* DestPointsTo = DestType->getPointerElementType();

      // FIXME: void pointers are char pointers (i8*), but what
      // difference is there between a real i8* and a void pointer?
      if (DestPointsTo->isIntegerTy(8)) return VectorShape::varying();

      unsigned typeSize = (unsigned) layout.getTypeStoreSize(DestPointsTo);

      if (castOpStride % typeSize != 0) return VectorShape::varying();

      return VectorShape::strided(castOpStride / typeSize, 1);
    }

    case Instruction::PtrToInt:
    {
      PointerType* SrcType = cast<PointerType>(castI->getSrcTy());
      Type* SrcPointsTo = SrcType->getPointerElementType();

      unsigned typeSize = (unsigned) layout.getTypeStoreSize(SrcPointsTo);

      return VectorShape::strided(typeSize * castOpStride, 1);
    }

      // Truncation reinterprets the stride modulo the target type width
      // i16 to i1: stride(odd) -> consecutive, stride(even) -> uniform
    case Instruction::Trunc:
    {
      Type* destTy = castI->getDestTy();

      return VectorShape::truncateToTypeSize(castOpShape,
                                             (unsigned) layout.getTypeStoreSize(destTy));
    }

    // FIXME: is this correct?
    case Instruction::ZExt:
    case Instruction::SExt:
    case Instruction::FPExt:
      // NOTE: This consciously ignores large absolute values above 2²⁴
    case Instruction::UIToFP:
    case Instruction::SIToFP:
    {
      return castOpShape;
    }

    // Rounds towards zero: <-1.5f, -0.5f, 0.5f, 1.5f> -> <-1, 0, 0, 1>
    // "If the cast produces an inexact result, how rounding is performed [...]
    // is undefined."
    case Instruction::FPTrunc:
    case Instruction::FPToSI:
    case Instruction::FPToUI:
    {
      return VectorShape::join(VectorShape::uni(aligned), castOpShape);
    }

    case Instruction::BitCast:
    {
      Type* srcType = castI->getSrcTy();
      Type* destType = castI->getDestTy();

      // Cases like bitcasting floats to i32 to make the mantissa
      // available cannot retain stridedness
      if (!srcType->isPointerTy() || !destType->isPointerTy())
        return VectorShape::join(VectorShape::uni(aligned), castOpShape);

      // Reassociate stride with new underlying type
      PointerType* srcPtr = cast<PointerType>(srcType);
      PointerType* destPtr = cast<PointerType>(destType);

      int srcElementSize = static_cast<int>(GetReferencedObjectSize(layout, srcPtr));
      int destElementSize = static_cast<int>(GetReferencedObjectSize(layout, destPtr));

      return VectorShape::strided(srcElementSize * castOpStride / destElementSize, 1);
    }

    default:
      return VectorShape::join(VectorShape::uni(aligned), castOpShape);
  }
}

VectorShape VectorizationAnalysis::getShape(const Value* const V) {
  auto found = mValue2Shape.find(V), end = mValue2Shape.end();
  if (found != end) {
    return found->second;
  }

#if 0
  if (isa<GlobalValue>(V)) return VectorShape::uni(0);
  if (isa<BasicBlock>(V)) return VectorShape::uni(0);

  assert (isa<Constant>(V) && "Value is not available");
#endif
  int alignment = isa<Constant>(V) ? getAlignment(cast<Constant>(V)) : 0;
  return VectorShape::uni(alignment);
}

typename ValueMap::iterator VectorizationAnalysis::begin() { return mValue2Shape.begin(); }
typename ValueMap::iterator VectorizationAnalysis::end() { return mValue2Shape.end(); }
typename ValueMap::const_iterator VectorizationAnalysis::begin() const { return mValue2Shape.begin(); }
typename ValueMap::const_iterator VectorizationAnalysis::end() const { return mValue2Shape.end(); }


FunctionPass*
createVectorizationAnalysisPass() {
  return new VAWrapperPass();
}


}<|MERGE_RESOLUTION|>--- conflicted
+++ resolved
@@ -60,7 +60,7 @@
   Info.addRequired<LoopInfoWrapperPass>();
   Info.addRequired<VectorizationInfoProxyPass>();
   Info.addRequired<DominatorTreeWrapperPass>();
-  Info.addRequired<PostDominatorTreeWrapperPass>();
+  Info.addRequired<PostDominatorTree>();
 
   Info.setPreservesAll();
 }
@@ -74,7 +74,7 @@
   const DFG& dfg = *getAnalysis<llvm::DFGWrapper>().getDFG();
   const LoopInfo& LoopInfo = getAnalysis<LoopInfoWrapperPass>().getLoopInfo();
   const auto & domTree = getAnalysis<DominatorTreeWrapperPass>().getDomTree();
-  const auto & postDomTree = getAnalysis<PostDominatorTreeWrapperPass>().getPostDomTree();
+  const auto & postDomTree = getAnalysis<PostDominatorTree>();
 
   VectorizationAnalysis vea(platInfo, Vecinfo, cdg, dfg, LoopInfo, domTree, postDomTree);
   vea.analyze(F);
@@ -417,8 +417,6 @@
     if (!isa<Instruction>(user)) continue;
     const Instruction* inst = cast<Instruction>(user);
 
-    IF_DEBUG_VA errs() << " User " << *inst << "\n";
-
     // We are only analyzing the region
     if (!isInRegion(*inst)) continue;
 
@@ -433,10 +431,6 @@
       return !isa<BasicBlock>(v) && !isa<Function>(v) && !getShape(v).isDefined();
     };
 
-<<<<<<< HEAD
-=======
-    IF_DEBUG_VA errs() << "Should insert " << *inst << "?\n";
->>>>>>> d61af53f
     if (!isa<PHINode>(inst) && any_of(inst->operands(), isUndef)) {
       continue;
     }
