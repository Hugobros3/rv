//===- src/native/NatBuilder.cpp - widening --*- C++ -*-===//
//
// Part of the RV Project, under the Apache License v2.0 with LLVM Exceptions.
// See https://llvm.org/LICENSE.txt for license information.
// SPDX-License-Identifier: Apache-2.0 WITH LLVM-exception
//
//===----------------------------------------------------------------------===//

#include <deque>

#include <llvm/ADT/PostOrderIterator.h>
#include <llvm/ADT/SmallSet.h>
#include <llvm/IR/Module.h>
#include <llvm/IR/InstIterator.h>
#include <llvm/IR/Metadata.h>
#include <report.h>
#include <fstream>

#include "NatBuilder.h"
#include "Utils.h"

#include "rv/transform/redTools.h"
#include "rv/analysis/reductionAnalysis.h"
#include "rv/region/Region.h"
#include "rv/rvDebug.h"
#include "rv/intrinsics.h"

#include "rvConfig.h"
#include "ShuffleBuilder.h"

#define IF_DEBUG_NAT  IF_DEBUG

using namespace llvm;

// TODO move to vector builder class...
Value*
CreateBroadcast(IRBuilder<> & builder, Value & vec, int idx) {
  auto * intTy = Type::getInt32Ty(builder.getContext());
  auto *vecTy = cast<VectorType>(vec.getType());
  const size_t vectorWidth = vecTy->getNumElements();
  std::vector<Constant*> shuffleConsts;
  for (size_t i = 0; i < vectorWidth; ++i) {
    shuffleConsts.push_back(ConstantInt::get(intTy, idx, false));
  }
  return builder.CreateShuffleVector(&vec, UndefValue::get(vecTy), ConstantVector::get(shuffleConsts));
}

Value*
CreateScalarBroadcast(IRBuilder<> & builder, Value & scaValue, int elemCount) {
  auto * vecTy = VectorType::get(scaValue.getType(), elemCount);
  auto * udVal = UndefValue::get(vecTy);
  auto & firstLaneVec = *builder.CreateInsertElement(udVal, &scaValue, (uint64_t) 0, scaValue.getName() + ".infirst");
  return CreateBroadcast(builder, firstLaneVec, 0);
}

namespace rv {

unsigned numMaskedGather, numMaskedScatter, numGather, numScatter,
    numInterMaskedLoads, numInterMaskedStores, numInterLoads, numInterStores,
    numContMaskedLoads, numContMaskedStores, numContLoads, numContStores, numUniMaskedLoads, numUniMaskedStores,
    numUniLoads, numUniStores, numUniAllocas, numSlowAllocas;

unsigned numVecGEPs, numScalGEPs, numInterGEPs, numVecBCs, numScalBCs;
unsigned numVecCalls, numSemiCalls, numFallCalls, numCascadeCalls, numRVIntrinsics;
unsigned numScalarized, numVectorized, numFallbacked, numLazy;

unsigned numConstLoadMasks, numUniLoadMasks, numVarLoadMasks;
unsigned numConstStoreMasks, numUniStoreMasks, numVarStoreMasks;

bool DumpStatistics(std::string &file) {
  char * envVal = getenv("NAT_STAT_DUMP");
  if (!envVal) return false;
  else return !(file = envVal).empty();
}

Type*
NatBuilder::getIndexTy(Value * val) const {
  IF_DEBUG { errs() << " querying the indexType for value: " << *val << "\n"; }
  auto * ptrTy = cast<PointerType>(val->getType());
  return layout.getIndexType(ptrTy);
}

void NatBuilder::printStatistics() {
  // memory statistics
  Report() << "nat memory:\n"
           << "\tuni allocas: " << numUniAllocas << "\n"
           << "\tslow allocas: " << numSlowAllocas << "\n"
           << "\tscatter/gather: " << numScatter << "/" << numGather << ", masked " << numMaskedScatter << "/" << numMaskedGather << "\n"
           << "\tinter load/store: " << numInterLoads << "/" << numInterStores << ", masked " << numInterMaskedLoads << "/" << numInterMaskedStores << "\n"
           << "\tcons load/store: " << numContLoads << "/" << numContStores << ", masked " <<  numContMaskedLoads << "/" << numContMaskedStores << "\n"
           << "\tuni load/store: " << numUniLoads << "/" << numUniStores << ", masked " << numUniMaskedLoads << "/" << numUniMaskedStores << "\n"
           << "\tstore masks (c/u/v): " << numConstStoreMasks << "/" << numUniStoreMasks << "/" << numVarStoreMasks << "\n"
           << "\tload  masks (c/u/v): " << numConstLoadMasks << "/" << numUniLoadMasks << "/" << numVarLoadMasks << "\n";

#if 0
  // lazy statistics
  Report() << "GEPs/BCs\n";
  Report() << "GEPs: " << numVecGEPs << "/" << numScalGEPs << "/" << numInterGEPs << " vec/scal/inter\n";
  Report() << "BCs: " << numVecBCs << "/" << numScalBCs << " vec/scal\n";
  Report() << "\n";
#endif

  // call statistics
  Report() << "nat calls:\n"
           << "\tVectorized: " << numVecCalls << "/" << numSemiCalls << " fully/semi\n"
           << "\tReplicated: " << numFallCalls << "/" << numCascadeCalls << " replicated/cascaded\n"
           << "\tRV Intrinsics: " << numRVIntrinsics << " intrinsics\n";

#if 0
  // general statistics
  Report() << "Everything else\n";
  Report() << "Scalarized: " << numScalarized << " instructions\n";
  Report() << "Vectorized: " << numVectorized << " instructions\n";
  Report() << "Replicated: " << numFallbacked << " instructions\n";
  Report() << "Lazy Instructions: " << numLazy << " instructions\n";
  Report() << "\n";
#endif

  std::string fileName;
  if (!DumpStatistics(fileName))
    return;

  std::ofstream file;
  file.open(fileName, std::fstream::app);

  // header
  file << "Feature,Frequency\n";

  // memory statistics
  file << (config.useScatterGatherIntrinsics ? "masked-scatter," : "masked-casc-store,") << numMaskedScatter << "\n";
  file << (config.useScatterGatherIntrinsics ? "masked-gather," : "masked-casc-load,") << numMaskedGather << "\n";
  file << (config.useScatterGatherIntrinsics ? "scatter," : "cascade-store,") << numScatter << "\n";
  file << (config.useScatterGatherIntrinsics ? "gather," : "cascade-load,")  << numGather << "\n";
  file << "interleaved-masked-load," << numInterMaskedLoads << "\n";
  file << "interleaved-masked-store," << numInterMaskedStores << "\n";
  file << "interleaved-load," << numInterLoads << "\n";
  file << "interleaved-store," << numInterStores << "\n";
  file << "contiguous-masked-load," << numContMaskedLoads << "\n";
  file << "contiguous-masked-store," << numContMaskedStores << "\n";
  file << "contiguous-load," << numContLoads << "\n";
  file << "contiguous-store," << numContStores << "\n";
  file << "uniform-masked-load," << numUniMaskedLoads << "\n";
  file << "uniform-masked-store," << numUniMaskedStores << "\n";
  file << "uniform-load," << numUniLoads << "\n";
  file << "uniform-store," << numUniStores << "\n";

  // lazy statistics
  file << "vector-GEP," << numVecGEPs << "\n";
  file << "scalar-GEP," << numScalGEPs << "\n";
  file << "interleaved-GEP," << numInterGEPs << "\n";
  file << "vector-BC," << numVecBCs << "\n";
  file << "scalar-BC," << numScalBCs << "\n";

  // call statistics
  file << "vec-call," << numVecCalls << "\n";
  file << "semi-vec-call," << numSemiCalls << "\n";
  file << "replicated-call," << numFallCalls << "\n";
  file << "cascaded-call," << numCascadeCalls << "\n";
  file << "rv-intrinsic," << numRVIntrinsics << "\n";

  // general statistics
  file << "scalarized," << numScalarized << "\n";
  file << "vectorized," << numVectorized << "\n";
  file << "replicated," << numFallbacked << "\n";
  file << "lazy-instr," << numLazy << "\n";

  file.close();
}

VectorShape NatBuilder::getVectorShape(const Value &val) {
  if (vecInfo.hasKnownShape(val)) return vecInfo.getVectorShape(val);
  else return VectorShape::uni();
}

NatBuilder::NatBuilder(Config _config, PlatformInfo &_platInfo, VectorizationInfo &_vecInfo,
                       const DominatorTree &_dominatorTree, MemoryDependenceResults &_memDepRes,
                       ScalarEvolution &_SE, ReductionAnalysis & _reda) :
    builder(_vecInfo.getMapping().vectorFn->getContext()),
    config(_config),
    platInfo(_platInfo),
    vecInfo(_vecInfo),
    dominatorTree(_dominatorTree),
    memDepRes(_memDepRes),
    SE(_SE),
    reda(_reda),
    undeadMasks(dominatorTree, vecInfo),
    layout(_vecInfo.getScalarFunction().getParent()),
    i1Ty(IntegerType::get(_vecInfo.getMapping().vectorFn->getContext(), 1)),
    i32Ty(IntegerType::get(_vecInfo.getMapping().vectorFn->getContext(), 32)),
    vecMaskArg(nullptr),
    keepScalar(),
    cascadeLoadMap(),
    cascadeStoreMap(),
    vectorValueMap(),
    scalarValueMap(),
    basicBlockMap(),
    grouperMap(),
    phiVector(),
    lazyInstructions() {}

void NatBuilder::vectorize(bool embedRegion, ValueToValueMapTy * vecInstMap) {
  const Function *func = vecInfo.getMapping().scalarFn;
  Function *vecFunc = vecInfo.getMapping().vectorFn;

  IF_DEBUG_NAT {
    errs() << "-- status before vector codegen --\n";
    vecInfo.dump();
    reda.dump();
  }

  // map arguments first

  if (!vecInfo.getRegion().isVectorLoop()) {
    IF_DEBUG_NAT { errs() << "VecFuncType: " << *vecFunc->getFunctionType() << "\n"; }
    int i = 0;
    int shapeIdx = 0;
    auto sit = func->arg_begin();
    for (auto it = vecFunc->arg_begin(), et = vecFunc->arg_end();
         it != et; ++it, ++sit, ++i) {
      Argument *arg = &*it;
      if (vecInfo.getMapping().maskPos == i) {
        vecMaskArg = arg;
        --sit; // hacky way to skip the scalar arg increment
        continue;
      }

      const Argument *sarg = &*sit;
      arg->setName(sarg->getName());
      VectorShape argShape = vecInfo.getMapping().argShapes[shapeIdx++];
      IF_DEBUG_NAT { errs() << *sarg << " -> " << *arg << "\n"; }
      if (argShape.isVarying() && !arg->getType()->isPointerTy()) {
        mapVectorValue(sarg, arg);
      } else {
        mapScalarValue(sarg, arg);
      }
    }
  }

  IF_DEBUG_NAT if (vecMaskArg) {
    errs() << "VecMaskArg: " << *vecMaskArg << "\n";
  }

  // visit all memory instructions and check if we can scalarize their index calculation
  if (config.scalarizeIndexComputation)
    visitMemInstructions();

  // create all BasicBlocks first and map them
  for (auto &block : *func) {
    if (!vecInfo.inRegion(block)) continue;

    BasicBlock *vecBlock = BasicBlock::Create(vecFunc->getContext(), block.getName() + ".rv", vecFunc);
    mapVectorValue(&block, vecBlock);
  }

  // traverse dominator tree in pre-order to ensure all uses have definitions vectorized first
  std::deque<const DomTreeNode *> nodeQueue;
  const DomTreeNode *rootNode = dominatorTree.getNode(&vecInfo.getEntry());
  nodeQueue.push_back(rootNode);
  while (!nodeQueue.empty()) {
    // FIFO for pre-order
    const DomTreeNode *node = nodeQueue.front();
    nodeQueue.pop_front();

    // vectorize
    BasicBlock *bb = node->getBlock();
    if (!vecInfo.inRegion(*bb)) continue;

    BasicBlock *vecBlock = cast<BasicBlock>(getVectorValue(bb));
    vectorize(bb, vecBlock);

    // populate queue with pre-order dominators
    for (auto it = node->getChildren().begin(), et = node->getChildren().end(); it != et; ++it) {
      nodeQueue.push_back(*it);
    }
  }

  // revisit PHINodes now and add the mapped incoming values
  if (!phiVector.empty()) addValuesToPHINodes();

  // report statistics
  printStatistics();

  if (!vecInfo.getRegion().isVectorLoop()) return;

  // TODO what about outside uses?

  // register vector insts
  if (vecInstMap) {
    for (auto & BB : *vecFunc) {
      if (vecInfo.inRegion(BB)) {
        (*vecInstMap)[&BB] = getVectorValue(&BB);
      }
      for (auto & I : BB) {
        auto * vecInst = getVectorValue(&I);
        if (vecInst) {
          (*vecInstMap)[&I] = vecInst;
        } else {
          (*vecInstMap)[&I] = getScalarValue(&I, 0);
        }
      }
    }
  }

  if (!embedRegion) return;

  // rewire branches outside the region to go to the region instead
  std::vector<BasicBlock *> oldBlocks;
  for (auto &BB : *vecFunc) {
    if (vecInfo.inRegion(BB)) {
      oldBlocks.push_back(&BB);
      continue; // keep old region
    }
    auto &termInst = *BB.getTerminator();
    for (unsigned i = 0; i < termInst.getNumOperands(); ++i) {
      auto *termOp = termInst.getOperand(i);
      auto *branchTarget = dyn_cast<BasicBlock>(termOp);
      if (!branchTarget) continue;
      if (vecInfo.inRegion(*branchTarget)) {
        termInst.setOperand(i, getVectorValue(branchTarget));
      }
    }
  }

  // remove old region
  for (auto *oldBB : oldBlocks) {
    new UnreachableInst(oldBB->getContext(), oldBB);
    while (oldBB->size() > 1) {
      auto I = oldBB->begin();
      if (!I->getType()->isVoidTy())
        I->replaceAllUsesWith(UndefValue::get(I->getType()));
      I->eraseFromParent();
    }
    // TODO: LoopInfo (probably) keeps an asserting handle on the old loop
    //       header. Remove the old loop first!
    // oldBB->eraseFromParent();
  }

  IF_DEBUG_NAT {
    errs() << "-- Vectorized IR: --\n";
    for (auto *oldBB : oldBlocks) {
      Dump(*getVectorValue(oldBB));
    }
    errs() << "-- End of Vectorized IR: --\n";
  }
}

void NatBuilder::vectorize(BasicBlock *const bb, BasicBlock *vecBlock) {
  assert(vecBlock && "no block to insert vector code");
  builder.SetInsertPoint(vecBlock);
  for (BasicBlock::iterator it = bb->begin(), ie = bb->end(); it != ie; ++it) {
    Instruction *inst = &*it;

    // generate all lazy instructions first if it is the terminator
    if (inst == bb->getTerminator()) {
      // vectorize any left-over lazy instructions
      if (!lazyInstructions.empty())
        requestLazyInstructions(lazyInstructions.back());
      assert(lazyInstructions.empty() && "not all lazy instructions vectorized!!");
    }

    PHINode *phi = dyn_cast<PHINode>(inst);
    LoadInst *load = dyn_cast<LoadInst>(inst);
    StoreInst *store = dyn_cast<StoreInst>(inst);
    CallInst *call = dyn_cast<CallInst>(inst);
    GetElementPtrInst *gep = dyn_cast<GetElementPtrInst>(inst);
    BitCastInst *bc = dyn_cast<BitCastInst>(inst);
    AllocaInst *alloca = dyn_cast<AllocaInst>(inst);

    // analyze memory predicate
    if (load || store) {
      bool memMaskConst = false;
      bool memMaskUni = false;
      bool memMaskDiv = false;
      auto * scaBlockPred = vecInfo.getPredicate(*bb);

      if (!scaBlockPred || isa<Constant>(*scaBlockPred)) {
        memMaskConst = true;
      } else if (scaBlockPred && vecInfo.getVectorShape(*scaBlockPred).isUniform()) {
        memMaskUni = true;
      } else {
        memMaskDiv = true;
      }

      if (load) {
        numConstLoadMasks += memMaskConst;
        numUniLoadMasks += memMaskUni;
        numVarLoadMasks += memMaskDiv;
      } else if (store) {
        numConstStoreMasks += memMaskConst;
        numUniStoreMasks += memMaskUni;
        numVarStoreMasks += memMaskDiv;
      }
    }

    // loads and stores need special treatment (masking, shuffling, etc) (build them lazily)
    if (canVectorize(inst) && (load || store))
      if (config.enableInterleaved) addLazyInstruction(inst);
      else vectorizeMemoryInstruction(inst);
    else if (call) {
      // calls need special treatment
      switch (GetIntrinsicID(*call)) {
        case RVIntrinsic::EntryMask: mapVectorValue(call, vecMaskArg); break;
        case RVIntrinsic::Any: vectorizeReductionCall(call, false); break;
        case RVIntrinsic::All: vectorizeReductionCall(call, true); break;
        case RVIntrinsic::Extract: vectorizeExtractCall(call); break;
        case RVIntrinsic::Insert: vectorizeInsertCall(call); break;
        case RVIntrinsic::Compact: vectorizeCompactCall(call); break;
        case RVIntrinsic::Mask: mapVectorValue(call, requestVectorPredicate(*call->getParent())); break;
        case RVIntrinsic::VecLoad: vectorizeLoadCall(call); break;
        case RVIntrinsic::VecStore: vectorizeStoreCall(call); break;
        case RVIntrinsic::Shuffle: vectorizeShuffleCall(call); break;
        case RVIntrinsic::Ballot: vectorizeBallotCall(call); break;
        case RVIntrinsic::PopCount: vectorizePopCountCall(call); break;
        case RVIntrinsic::Index: vectorizeIndexCall(*call); break;
        case RVIntrinsic::Align: vectorizeAlignCall(call); break;
        default: {
          if (config.enableInterleaved) addLazyInstruction(inst);
          else {
            if (shouldVectorize(call)) vectorizeCallInstruction(call);
            else copyCallInstruction(call);
          }
        }
      }
    } else if (phi) {
      // phis need special treatment as they might contain not-yet mapped instructions
      vectorizePHIInstruction(phi);
    } else if (alloca && shouldVectorize(inst)) {
      vectorizeAlloca(alloca);
    } else if (gep || bc) {
      continue; // skipped
    } else if (canVectorize(inst) && shouldVectorize(inst)) {
      vectorizeInstruction(inst);
    } else if (!canVectorize(inst) && shouldVectorize(inst)){
      replicateInstruction(inst);
    } else {
      if (alloca) ++numUniAllocas;
      copyInstruction(inst);
    }
  }
}

ValVec
NatBuilder::scalarize(BasicBlock & scaBlock, Instruction & inst, bool packResult, std::function<Value*(IRBuilder<>&,size_t)> genFunc) {
  auto * vecTy = packResult ? VectorType::get(inst.getType(), vectorWidth()) : nullptr;
  Value * accu = packResult ? UndefValue::get(vecTy) : nullptr;

  ValVec laneRepls;
  for (int lane = 0; lane < vectorWidth(); ++lane) {
    Value *cpInst = genFunc(builder, lane);
    laneRepls.push_back(cpInst);

    if (accu) accu = builder.CreateInsertElement(accu, cpInst, lane, "scalarized");
  }

  // register result if applicable
  bool producesValue = !inst.getType()->isVoidTy();
  if (producesValue) {
    if (accu) {
      mapVectorValue(&inst, accu);
    } else {
      for (int l = 0; l < vectorWidth(); ++l) {
        mapScalarValue(&inst, laneRepls[l], l);
      }
    }
  }

  return laneRepls;
}

Value&
NatBuilder::createAnyGuard(bool instNeedsGuard, BasicBlock & origBlock, Instruction & inst, bool producesValue, std::function<Value*(IRBuilder<>&)> genFunc) {
  auto * scalarMask = vecInfo.getPredicate(origBlock);
  // only emit a guard if rv_any(p) may be false AND the emitted instructions will need it.
  bool needsGuard = instNeedsGuard && !undeadMasks.isUndead(*scalarMask, origBlock);

  BasicBlock* memBlock, * continueBlock;

  // prologue (guard branch)
  if (needsGuard) {
    // create a mask ptest
    Value * anyMask = createPTest(requestVectorValue(scalarMask), false);

    // create two new basic blocks
    memBlock = BasicBlock::Create(vecInfo.getVectorFunction().getContext(), "mem_block",
                                              &vecInfo.getVectorFunction());
    continueBlock = BasicBlock::Create(vecInfo.getVectorFunction().getContext(), "cont_block",
                                                   &vecInfo.getVectorFunction());

    // conditionally branch to both
    builder.CreateCondBr(anyMask, memBlock, continueBlock);
    builder.SetInsertPoint(memBlock);
  }

  //  emit the actual access
  Value *vecMem = genFunc(builder);

  // epilogue (continue block, return value phi)
  if (needsGuard) {
    builder.CreateBr(continueBlock);
    builder.SetInsertPoint(continueBlock);

    BasicBlock *vecOrigBlock = cast<BasicBlock>(getVectorValue(&origBlock, true));
    PHINode *phi = producesValue ? builder.CreatePHI(vecMem->getType(), 2, "scal_mask_mem_phi") : nullptr;

    if (phi) {
      phi->addIncoming(vecMem, memBlock);
      phi->addIncoming(UndefValue::get(vecMem->getType()), vecOrigBlock);
      vecMem = phi;
    }

    mapVectorValue(&origBlock, continueBlock);
  }

  return *vecMem;
}

ValVec
NatBuilder::scalarizeCascaded(BasicBlock & srcBlock, Instruction & inst, bool packResult, std::function<Value*(IRBuilder<>&,size_t)> genFunc) {
   // check if we need cascade first
   Value *predicate = vecInfo.getPredicate(srcBlock);
   assert(predicate && "expected predicate!");

   // packResult -> a single vector value
   // !packResult -> results of all replicated elements
   ValVec resultVec;

   // if we need cascading, we need the vectorized predicate and the cascading blocks
   std::vector<BasicBlock *> condBlocks;
   std::vector<BasicBlock *> maskedBlocks;

   // block cascade
   BasicBlock *vecBlock = cast<BasicBlock>(getVectorValue(&srcBlock));
   BasicBlock *resBlock = createCascadeBlocks(vecBlock->getParent(), vectorWidth(), condBlocks, maskedBlocks);
   condBlocks.push_back(resBlock);

   // branch to our entry block of the cascade
   builder.CreateBr(condBlocks[0]);
   builder.SetInsertPoint(condBlocks[0]);

   // vector aggregate if packing was requested
   auto * vecTy = packResult ? VectorType::get(inst.getType(), vectorWidth()) : nullptr;
   Value * accu = packResult ? UndefValue::get(vecTy) : nullptr;

   bool producesValue = !inst.getType()->isVoidTy();

   // create <vector_width> scalar calls
   for (int lane = 0; lane < vectorWidth(); ++lane) {
     auto * condBlock = condBlocks[lane];     // the block with the if
     auto * maskedBlock = maskedBlocks[lane]; // the guarded block (containing the scalarized instructino)
     auto * nextBlock = condBlocks[lane + 1]; // next guard block

     assert(builder.GetInsertBlock() == condBlock);

     // guard if
     Value *mask = requestScalarValue(predicate, lane, true); // do not map this value if it's fresh to avoid dominance violations
     builder.CreateCondBr(mask, maskedBlock, nextBlock);

   // materialize the scalarized block
     builder.SetInsertPoint(maskedBlock);

     // call user provided function to get a scalarized version of that instruction
     auto * repl = genFunc(builder, lane);
     auto * scaTy = repl->getType();

    // insert value still in maskedBlock
    Value * laneRes = nullptr;
    Type * transferTy = nullptr;
     if (producesValue) {
         if (packResult) {
           transferTy = vecTy;
           laneRes = builder.CreateInsertElement(accu, repl, ConstantInt::get(i32Ty, lane),
                                            "insert_lane_" + std::to_string(lane));
         } else {
           transferTy = scaTy;
           laneRes = repl;
         }
     }

    // set insert to next guard block
     builder.CreateBr(nextBlock);
     builder.SetInsertPoint(nextBlock);

     Value * mappedLaneVal = laneRes; // object that should identify the produced value
     if (producesValue) {
       // get a dominating definition (PHINode)
       PHINode *phi = builder.CreatePHI(transferTy, 2);

       if (packResult) {
          phi->addIncoming(accu, condBlock);
          accu = phi;
       } else {
          phi->addIncoming(UndefValue::get(scaTy), condBlock);
          mappedLaneVal = phi;
       }
       phi->addIncoming(laneRes, maskedBlock);
     }
     resultVec.push_back(mappedLaneVal);
   }

   // register result if applicable
   if (producesValue) {
     if (accu) {
       mapVectorValue(&inst, accu);
     } else {
       for (int l = 0; l < vectorWidth(); ++l) {
         mapScalarValue(&inst, resultVec[l], l);
       }
     }
   }

   // remap to tail block
   mapVectorValue(inst.getParent(), resBlock);

   return resultVec;
}

/// Request all the vector function arguments for scalling \p vecCall at the (vectorized) call site of \p scaCall.
// Stores all arranged vector-world arguments in \p vectorArgs.
void
NatBuilder::requestVectorCallArgs(CallInst & scaCall, Function & vecFunc, int maskPos, std::vector<Value*> & vectorArgs) {
  auto itVecArg = vecFunc.arg_begin();

  for (int vecIdx = 0, scaIdx = 0;
       vecIdx < (int) vecFunc.arg_size();
       ++vecIdx, ++itVecArg) {

    if (vecIdx == maskPos) {
      vectorArgs.push_back(requestVectorPredicate(*scaCall.getParent()));
      // the mask argument does not exist in the scalar function
    } else {
      Value *op = scaCall.getArgOperand(scaIdx);
      bool vecTypeArg = itVecArg->getType()->isVectorTy();
      Value *mappedArg = vecTypeArg ? requestVectorValue(op) : requestScalarValue(op);
      vectorArgs.push_back(mappedArg);
      ++scaIdx; // actually consuming a scalar argument
    }
  }
}

// FIXME re-design this!
/* expects that builder has valid insertion point set */
void NatBuilder::mapOperandsInto(Instruction *const scalInst, Instruction *inst, bool vectorizedInst,
                                 unsigned laneIdx) {
  assert(inst && "no instruction to map operands into");
  assert(scalInst && "no instruction to map operands from");
  assert(builder.GetInsertBlock() && "no insertion point set");

  // check for division. opcodes for divisions are (in order) UDiv, SDiv, FDiv. only care if non-trivial mask
  auto opCode = scalInst->getOpcode();
  auto * pred = vecInfo.getPredicate(*scalInst->getParent());
  bool isPredicatedDiv = (opCode >= BinaryOperator::UDiv) && (opCode <= BinaryOperator::FDiv) && (pred && !isa<Constant>(pred));

  unsigned e = inst->getNumOperands();
  for (unsigned i = 0; i < e; ++i) {
    Value *op = scalInst->getOperand(i);
    Value *mappedOp = (vectorizedInst || isa<BasicBlock>(op)) ? requestVectorValue(op) : requestScalarValue(op, laneIdx);

    // only have to deal with the 2nd operand
    if (config.useSafeDivisors && (isPredicatedDiv && i > 0)) {
      // create a select between mappedOp and neutral element vector (1)
      Value *neutralVec = vectorizedInst ? getConstantVector(vectorWidth(), op->getType(), 1)
                                         : (op->getType()->isFloatingPointTy() ? ConstantFP::get(op->getType(), 1)
                                                                              : ConstantInt::get(op->getType(), 1));
      Value *mask = vecInfo.getPredicate(*scalInst->getParent());
      mask = vectorizedInst ? requestVectorValue(mask) : requestScalarValue(mask, laneIdx);

      mappedOp = builder.CreateSelect(mask, mappedOp, neutralVec, "divSelect");
    }

    assert(mappedOp && "could not map operand");
    inst->setOperand(i, mappedOp);
  }
}

void NatBuilder::vectorizePHIInstruction(PHINode *const scalPhi) {
  assert(vecInfo.hasKnownShape(*scalPhi) && "no VectorShape for PHINode available!");
  VectorShape shape = getVectorShape(*scalPhi);
  Type *scalType = scalPhi->getType();
  Type *type = !shape.isVarying() || scalType->isVectorTy() || scalType->isStructTy() ?
               scalType : getVectorType(scalPhi->getType(), vectorWidth());
  auto name = !shape.isVarying() || scalType->isVectorTy() || scalType->isStructTy() ?
              scalPhi->getName() : scalPhi->getName() + "_SIMD";

  // replicate phi <vector_width> times if type is not vectorizable
  unsigned loopEnd = shape.isVarying() && (scalType->isVectorTy() || scalType->isStructTy()) ? vectorWidth() : 1;
  for (unsigned lane = 0; lane < loopEnd; ++lane) {
    PHINode *phi = builder.CreatePHI(type, scalPhi->getNumIncomingValues(), name);
    if (loopEnd == 1 && shape.isVarying())
      mapVectorValue(scalPhi, phi);
    else
      mapScalarValue(scalPhi, phi, lane);
  }
  phiVector.push_back(scalPhi);

  shape.isVarying() ? loopEnd == 1 ? ++numVectorized : ++numFallbacked : ++numScalarized;
}

/* expects that builder has valid insertion point set */
void NatBuilder::copyInstruction(Instruction *const inst, unsigned laneIdx) {
  assert(inst && "no instruction to copy");
  assert(builder.GetInsertBlock() && "no insertion point set");
  Instruction *cpInst = inst->clone();
  BranchInst *branch = dyn_cast<BranchInst>(cpInst);
  if (branch && vecInfo.hasKnownShape(*inst))
    assert(getVectorShape(*inst).isUniform() && "branch not uniform");
  if (branch && branch->isConditional()) {
    Value *cond = branch->getCondition();
    VectorShape shape = getVectorShape(*cond);
    cond = shape.isUniform() ? requestScalarValue(cond) : createPTest(requestVectorValue(cond), false);
    branch->setCondition(cond);

    for (unsigned i = 0; i < branch->getNumSuccessors(); ++i) {
      BasicBlock *succ = cast<BasicBlock>(requestVectorValue(branch->getSuccessor(i)));
      branch->setSuccessor(i, succ);
    }
  } else {
    mapOperandsInto(inst, cpInst, false, laneIdx);
  }
  builder.Insert(cpInst, inst->getName());
  mapScalarValue(inst, cpInst, laneIdx);

  ++numScalarized; // statistics
}

static
bool
NeedsGuarding(Instruction & inst) {
  return inst.mayReadOrWriteMemory();

  // if (isa<CallInst>(inst)) return cast<CallInst>(inst).mayHaveSideEffects();
  // return isa<LoadInst>(inst) || isa<StoreInst>(inst) || isa<AtomicCmpXchgInst>(inst);
}

static
bool IsVectorizableTy(const Type & ty) {
  return ty.isPointerTy() || ty.isIntegerTy() || ty.isFloatingPointTy();
}

void NatBuilder::vectorizeAlloca(AllocaInst *const allocaInst) {
  auto allocAlign = allocaInst->getAlignment();
  auto * allocTy = allocaInst->getType()->getElementType();

  ++numSlowAllocas;

  auto name = allocaInst->getName();
  if (!allocaInst->isArrayAllocation()) {
    auto indexTy = getIndexTy(allocaInst);

    // TODO support array allocation
    // auto * scaElemCount = allocaInst->getArraySize();
    // if (getVectorShape(*scaElemCount).isUniform()) {
    // auto * vecElemCount = requestScalarValue(scaElemCount);
    auto * scaleFactor = ConstantInt::get(indexTy, vectorWidth());

    auto * baseAlloca = builder.CreateAlloca(allocTy, allocaInst->getType()->getAddressSpace(), scaleFactor, name + ".scaled_alloca");
    baseAlloca->setAlignment(MaybeAlign(allocAlign));

    // extract basePtrs
    auto * offsetVec = createContiguousVector(vectorWidth(), indexTy, 0, 1);
    auto * allocaPtrVec = builder.CreateGEP(baseAlloca, offsetVec, name + ".alloca_vec");

    // register as vectorized alloca
    mapVectorValue(allocaInst, allocaPtrVec);
    return;
  }

  // TODO implement a batter vectorization scheme

  // fallback code path
  replicateInstruction(allocaInst);
}


void NatBuilder::replicateInstruction(Instruction *const inst) {
  // fallback for vectorizing varying instructions:
  // if !void: create result vector
  // clone instruction
  // map operands into instruction
  // if !void: insert into result vector
  // repeat from line 3 for all lanes
  Type *type = inst->getType();
  auto * mask = vecInfo.getPredicate(*inst->getParent());
  bool nonTrivialMask = mask && !isa<Constant>(mask);

  // scalarized operation with side effects in predicated context -> if cascade & scalarize
  //
  auto replFunc =  [this,inst](IRBuilder<> & builder, size_t lane) -> Value* {
          auto * cpInst = inst->clone();
          mapOperandsInto(inst, cpInst, false, lane);
          builder.Insert(cpInst, inst->getName());
          return cpInst;
        };

  bool packResult = IsVectorizableTy(*type);
  if (nonTrivialMask && NeedsGuarding(*inst)) {
    ValVec resVec = scalarizeCascaded(*inst->getParent(), *inst, packResult, replFunc);
  } else {
    scalarize(*inst->getParent(), *inst, packResult, replFunc);
  }

  ++numFallbacked;
}

/* expects that builder has valid insertion point set */
void NatBuilder::vectorizeInstruction(Instruction *const inst) {
  assert(inst && "no instruction to vectorize");
  assert(builder.GetInsertBlock() && "no insertion point set");
  Instruction *vecInst = inst->clone();

  if (!vecInst->getType()->isVoidTy())
    vecInst->mutateType(getVectorType(inst->getType(), vectorWidth()));

  mapOperandsInto(inst, vecInst, true);

  if (vecInst->getType()->isVoidTy() || !inst->hasName())
    builder.Insert(vecInst);
  else
    builder.Insert(vecInst, inst->getName() + "_SIMD");

  mapVectorValue(inst, vecInst);

  ++numVectorized;
}

void NatBuilder::vectorizeReductionCall(CallInst *rvCall, bool isRv_all) {
  assert(rvCall->getNumArgOperands() == 1 && "expected only 1 argument for rv_any");

  Value *predicate = rvCall->getArgOperand(0);
  const VectorShape &shape = getVectorShape(*predicate);
  assert((shape.isVarying() || shape.isUniform()) && "predicate can't be contigious or strided");

  Value *reduction;
<<<<<<< HEAD
  if (shape.isVarying()) {
    Value *vecPredicate = maskInactiveLanes(requestVectorValue(predicate), rvCall->getParent(), isRv_all);
    RedKind kind = isRv_all ? RedKind::And : RedKind::Or;
    reduction = &CreateVectorReduce(config, builder, kind, *vecPredicate, nullptr);
    // reduction = createPTest(vecPredicate, isRv_all);
=======
#if 1
  Value *vecPredicate = maskInactiveLanes(requestVectorValue(predicate), rvCall->getParent(), isRv_all);
  reduction = createPTest(vecPredicate, isRv_all);
#else
  // Value *vecPredicate = maskInactiveLanes(requestVectorValue(predicate), rvCall->getParent(), isRv_all);
  auto * ballotVal = createVectorMaskSummary(requestVectorValue(predicate), builder, RVIntrinsic::Ballot); // FIXME block predicate
  if (isRv_all) {
    uint64_t mask = ((1 << vectorWidth()) - 1);
    reduction = builder.CreateICmpEQ(ballotVal, ConstantInt::get(ballotVal->getType(), mask, false)); // mask == FullMask
>>>>>>> 71e2bcbf
  } else {
    reduction = builder.CreateICmpNE(ballotVal, ConstantInt::get(ballotVal->getType(), 0, false)); // mask != 0
  }
#endif

  mapScalarValue(rvCall, reduction);

  ++numRVIntrinsics;
}

void
NatBuilder::vectorizeExtractCall(CallInst *rvCall) {
  ++numRVIntrinsics;

  assert(rvCall->getNumArgOperands() == 2 && "expected 2 arguments for rv_extract(vec, laneId)");

  Value *vecArg = rvCall->getArgOperand(0);

// uniform arg
  if (getVectorShape(*vecArg).isUniform()) {
    auto * uniVal = requestScalarValue(vecArg);
    mapScalarValue(rvCall, uniVal);
    return;
  }

// non-uniform arg
  auto * vecVal = requestVectorValue(vecArg);
  assert(getVectorShape(*rvCall->getArgOperand(1)).isUniform());
  auto * laneId = requestScalarValue(rvCall->getArgOperand(1));

  auto * laneVal = builder.CreateExtractElement(vecVal, laneId, "rv_ext");
  mapScalarValue(rvCall, laneVal);
}

void
NatBuilder::vectorizeInsertCall(CallInst *rvCall) {
  ++numRVIntrinsics;

  assert(rvCall->getNumArgOperands() == 3 && "expected 3 arguments for rv_insert(vec, laneId, value)");

  Value *vecArg  = rvCall->getArgOperand(0);
  assert(getVectorShape(*rvCall->getArgOperand(2)).isUniform());
  Value *elemVal = requestScalarValue(rvCall->getArgOperand(2));

// uniform arg
  if (getVectorShape(*vecArg).isUniform()) {
    mapScalarValue(rvCall, elemVal);
    return;
  }

// non-uniform arg
  auto * vecVal = requestVectorValue(vecArg);
  assert(getVectorShape(*rvCall->getArgOperand(1)).isUniform());
  auto * laneId = requestScalarValue(rvCall->getArgOperand(1));

  auto * insertVal = builder.CreateInsertElement(vecVal, elemVal, laneId, "rv_ins");
  mapVectorValue(rvCall, insertVal);
}

void
NatBuilder::vectorizeLoadCall(CallInst *rvCall) {
  ++numRVIntrinsics;

  assert(rvCall->getNumArgOperands() == 2 && "expected 2 arguments for rv_load(vecPtr, laneId)");

  Value *vecPtr = rvCall->getArgOperand(0);
  assert(getVectorShape(*rvCall->getArgOperand(1)).isUniform());
  auto * laneId = requestScalarValue(rvCall->getArgOperand(1));

// uniform arg
  Value * laneVal = nullptr;
  if (getVectorShape(*vecPtr).isUniform()) {
    auto * uniVal = requestScalarValue(vecPtr);
    auto addressSpace = uniVal->getType()->getPointerAddressSpace();
    auto * castPtr = builder.CreatePointerCast(uniVal, PointerType::get(builder.getFloatTy(), addressSpace));
    auto * gepPtr = builder.CreateGEP(castPtr, laneId);
    laneVal = builder.CreateLoad(gepPtr);
  } else {
// non-uniform arg
    auto * vecVal = requestVectorValue(vecPtr);
    auto * lanePtr = builder.CreateExtractElement(vecVal, laneId, "rv_load");
    laneVal = builder.CreateLoad(lanePtr, "rv_load");
  }

  if (vecInfo.getVectorShape(*rvCall).isUniform()) {
    mapScalarValue(rvCall, laneVal);
  } else {
    // imprecise mapping
    auto & vecVal = widenScalar(*laneVal, VectorShape::uni());
    mapVectorValue(rvCall, &vecVal);
  }
}

void
NatBuilder::vectorizeStoreCall(CallInst *rvCall) {
  ++numRVIntrinsics;

  assert(rvCall->getNumArgOperands() == 3 && "expected 3 arguments for rv_store(vecPtr, laneId, value)");

  Value *vecPtr  = rvCall->getArgOperand(0);
  Value *elemVal = requestScalarValue(rvCall->getArgOperand(2));
  auto * laneId = requestScalarValue(rvCall->getArgOperand(1));

// uniform arg
  if (getVectorShape(*vecPtr).isUniform()) {
    auto * uniVal = requestScalarValue(vecPtr);
    auto addressSpace = uniVal->getType()->getPointerAddressSpace();
    auto * castPtr = builder.CreatePointerCast(uniVal, PointerType::get(builder.getFloatTy(), addressSpace));
    auto * gepPtr = builder.CreateGEP(castPtr, laneId );
    auto * store = builder.CreateStore(elemVal, gepPtr);
    mapScalarValue(rvCall, store);
    return;
  }

// non-uniform arg
  auto * vecVal = requestVectorValue(vecPtr);
  auto * lanePtr = builder.CreateExtractElement(vecVal, laneId, "rv_store");
  auto * store = builder.CreateStore(elemVal, lanePtr);
  mapScalarValue(rvCall, store);
}

void
NatBuilder::vectorizeShuffleCall(CallInst *rvCall) {
  ++numRVIntrinsics;

  assert(rvCall->getNumArgOperands() == 2 && "expected 2 arguments for rv_shuffle(vec, shift)");

  Value *vecArg = rvCall->getArgOperand(0);

// uniform arg
  if (getVectorShape(*vecArg).isUniform()) {
    auto * uniVal = requestScalarValue(vecArg);
    mapScalarValue(rvCall, uniVal);
    return;
  }

// non-uniform arg
  auto * vecVal = requestVectorValue(vecArg);
  auto * amountVal = rvCall->getArgOperand(1);
  if (!isa<ConstantInt>(amountVal)) {
    Error() << *rvCall << "\n";
    fail("rv_shuffle: shift amount needs to be a constant!\n");
  }

  int64_t shiftVal = cast<ConstantInt>(amountVal)->getSExtValue();
  if (shiftVal < 0) {
    shiftVal = vectorWidth() + shiftVal;
  }

  // build shuffle indices
  SmallVector<uint32_t, 32> shflIds(vectorWidth());
  for (int i = 0; i < vectorWidth(); i++) {
    shflIds[i] = (i + shiftVal) % vectorWidth();
  }

  auto * shflVal = builder.CreateShuffleVector(vecVal, vecVal, shflIds, "rv_shfl");
  mapVectorValue(rvCall, shflVal);
}

Value*
NatBuilder::createVectorMaskSummary(Type & indexTy, Value * vecVal, IRBuilder<> & builder, RVIntrinsic mode) {
  Module *mod = vecInfo.getMapping().vectorFn->getParent();

  auto vecWidth = cast<VectorType>(vecVal->getType())->getVectorNumElements();
  auto * intVecTy = VectorType::get(&indexTy, vecWidth);

  Value * result = nullptr;
  switch (mode) {
    case RVIntrinsic::Ballot: {
      // If SSE is available, but AVX and above are not, and the vector width is greater than 4, split the vector
      bool shouldSplitForISA = vecWidth > 4 && config.useSSE && !config.useAVX && !config.useAVX2 && !config.useAVX512;
      if (vecWidth > 8 || shouldSplitForISA) {
        // split up vector
        std::vector<Constant*> lowerLanes;
        std::vector<Constant*> higherLanes;
        uint32_t halfWidth = vecWidth / 2;
        for (uint32_t i = 0; i < halfWidth; ++i) {
          lowerLanes.push_back(ConstantInt::get(i32Ty, i, false));
          higherLanes.push_back(ConstantInt::get(i32Ty, halfWidth + i, false));
        }

        auto * lowerHalf = builder.CreateShuffleVector(vecVal, UndefValue::get(vecVal->getType()), ConstantVector::get(lowerLanes), "lowerLanes");
        auto * lowerBallot = createVectorMaskSummary(indexTy, lowerHalf, builder, mode);

        auto * upperHalf = builder.CreateShuffleVector(vecVal, UndefValue::get(vecVal->getType()), ConstantVector::get(higherLanes), "higherLanes");
        auto * upperBallot = createVectorMaskSummary(indexTy, upperHalf, builder, mode);

        // ballot(vecVal) =  upperHalf << (halfWidth) | lowerHalf
        auto * up = builder.CreateShl(upperBallot, ConstantInt::get(&indexTy, halfWidth, false));
        return builder.CreateOr(up, lowerBallot);
      }

      // AVX-specific code path
      if (config.useSSE || config.useAVX || config.useAVX2 || config.useAVX512) {
      // non-uniform arg
        uint32_t bits = indexTy.getScalarSizeInBits();
        Intrinsic::ID id;
        switch (vecWidth) {
        case 2: id = Intrinsic::x86_sse2_movmsk_pd; bits = 64; break;
        case 4: id = Intrinsic::x86_sse_movmsk_ps; break;
        case 8: id = Intrinsic::x86_avx_movmsk_ps_256; break;
        default: abort();
          fail("Unsupported vector width in ballot !");
        }

        auto * extVal = builder.CreateSExt(vecVal, VectorType::get(builder.getIntNTy(bits), vecWidth), "rv_ballot");
        auto * simdVal = builder.CreateBitCast(extVal, VectorType::get(bits == 32 ? builder.getFloatTy() : builder.getDoubleTy(), vecWidth), "rv_ballot");

        auto movMaskDecl = Intrinsic::getDeclaration(mod, id);
        result = builder.CreateCall(movMaskDecl, simdVal, "rv_ballot");

      } else {
        // generic emulating code path
        //
      // a[lane] == 1 << lane
        std::vector<Constant*> constants(vecWidth, nullptr);
        for (unsigned i = 0; i < vecWidth; ++i) {
          unsigned int val = 1 << i;
          Constant *constant = ConstantInt::get(&indexTy, val);
          constants[i] = constant;
        }
        auto * flagVec = ConstantVector::get(constants);
        auto * zeroVec = ConstantVector::getNullValue(intVecTy);

      // select (vecVal[l] ? a[l] : 0)
        auto * maskedLaneVec = builder.CreateSelect(vecVal, flagVec, zeroVec);

      // reduce_or
        result = &CreateVectorReduce(config, builder, RedKind::Or, *maskedLaneVec, nullptr);
      }
    } break;

    case RVIntrinsic::PopCount: {
      if (config.useAVX || config.useAVX2) {
        // ISPC popcount pattern
        auto maskIntTy = builder.getIntNTy(vectorWidth());
        auto maskBitCast = builder.CreateBitCast(vecVal, maskIntTy);
        auto maskZExt = builder.CreateZExt(maskBitCast, &indexTy);
        auto ctPopFunc = Intrinsic::getDeclaration(mod, Intrinsic::ctpop, &indexTy); // FIXME use a larger type (what should happen for <4096 x i8>)??
        result = builder.CreateCall(ctPopFunc, {maskZExt}, "rv_popcount");


      } else {
        auto * maskedOnes = builder.CreateZExt(vecVal, intVecTy, "rv_zext");
        result = &CreateVectorReduce(config, builder, RedKind::Add, *maskedOnes, nullptr);
      }
    } break;

    default: abort();
  }

  return result;
}

void
NatBuilder::vectorizeBallotCall(CallInst *rvCall) {
  ++numRVIntrinsics;

  auto vecWidth = vecInfo.getVectorWidth();
  assert((vecWidth == 4 || vecWidth == 8) && "rv_ballot only supports SSE and AVX instruction sets");
  assert(rvCall->getNumArgOperands() == 1 && "expected 1 argument for rv_ballot(cond)");

  Value *condArg = rvCall->getArgOperand(0);

// non-uniform arg
  auto * vecVal = maskInactiveLanes(requestVectorValue(condArg), rvCall->getParent(), false);
  auto * mask = createVectorMaskSummary(*rvCall->getType(), vecVal, builder, RVIntrinsic::Ballot);
  mapScalarValue(rvCall, mask);
}

void
NatBuilder::vectorizeIndexCall(CallInst & rvCall) {
  ++numRVIntrinsics;

// avx512vl - expand based implementation
  if (config.useAVX512) {
    auto vecWidth = vecInfo.getVectorWidth();
    assert(vecWidth == 4 || vecWidth == 8);

    Intrinsic::ID id = Intrinsic::x86_avx512_mask_expand;

    assert(rvCall.getNumArgOperands() == 1 && "expected 1 argument for rv_index(mask)");

    Value *condArg = rvCall.getArgOperand(0);

    auto * intLaneTy = IntegerType::getIntNTy(rvCall.getContext(), 512 / vecWidth);
    bool argUniform = hasUniformPredicate(*rvCall.getParent()) && vecInfo.getVectorShape(*condArg).isUniform();

// uniform arg
    if (argUniform) {
      mapScalarValue(&rvCall, createContiguousVector(vecWidth, intLaneTy, 0, 1));
      return;
    }

    auto * maskVec = maskInactiveLanes(requestVectorValue(condArg), rvCall.getParent(), false);
    auto * contVec = createContiguousVector(vecWidth, intLaneTy, 0, 1);


    auto * fpLaneTy = Type::getDoubleTy(rvCall.getContext());
    auto * fpVecTy = VectorType::get(fpLaneTy, vecWidth);
    auto * intVecTy = VectorType::get(intLaneTy, vecWidth);

    auto * fpValVec = builder.CreateBitCast(contVec, fpVecTy);

    auto * expandDecl = Intrinsic::getDeclaration(rvCall.getParent()->getParent()->getParent(), id, {});

//flatten mask (<W x i1> --> <iW>)
    auto * flatMaskTy = Type::getIntNTy(rvCall.getContext(), vecWidth);
    auto * flatMask = builder.CreateBitCast(maskVec, flatMaskTy, "flatmask");

// call expand
    auto * expandedVec = builder.CreateCall(expandDecl, {fpValVec, Constant::getNullValue(fpVecTy), flatMask}, "psum_bits");

    auto * indexVec = builder.CreateBitCast(expandedVec, intVecTy, "bc_ivec");

    mapVectorValue(&rvCall, indexVec);
    return;
  }

// generic implementation
  assert(config.useAVX512 && "TODO generic implementation (avx512vl only)");
  abort(); // "TODO generic implementation (avx512vl only)"
}

void
NatBuilder::vectorizePopCountCall(CallInst *rvCall) {
  ++numRVIntrinsics;

  auto indexTy = rvCall->getType();

  assert(rvCall->getNumArgOperands() == 1 && "expected 1 argument for rv_ballot(cond)");

  Value *condArg = rvCall->getArgOperand(0);
  auto vecWidth = vecInfo.getVectorWidth();

// uniform arg
  if (getVectorShape(*condArg).isUniform()) {
    auto * uniVal = requestScalarValue(condArg);
    uniVal = builder.CreateSExt(uniVal, indexTy, "rv_popcount");
    uniVal = builder.CreateAnd(uniVal, ConstantInt::get(indexTy, vecWidth, false));
    mapScalarValue(rvCall, uniVal);
    return;
  }

  // FIXME mask out inactive threads also for uniform mask
  auto * vecVal = maskInactiveLanes(requestVectorValue(condArg), rvCall->getParent(), false);
  auto * mask = createVectorMaskSummary(*rvCall->getType(), vecVal, builder, RVIntrinsic::PopCount);
  mapScalarValue(rvCall, mask);
}

void
NatBuilder::vectorizeAlignCall(CallInst *rvCall) {
  ++numRVIntrinsics;

  assert(rvCall->getNumArgOperands() == 2 && "expected 2 arguments for rv_align(ptr, alignment)");

  Value *vecArg = rvCall->getArgOperand(0);

  if (getVectorShape(*vecArg).isVarying())
    mapVectorValue(rvCall, requestVectorValue(vecArg));
  else
    mapScalarValue(rvCall, requestScalarValue(vecArg));
}

void
NatBuilder::vectorizeCompactCall(CallInst *rvCall) {
  ++numRVIntrinsics;

  assert(rvCall->getNumArgOperands() == 2 && "expected 2 arguments for rv_compact(vec, mask)");

  Value *vecArg  = rvCall->getArgOperand(0);
  Value *maskArg = rvCall->getArgOperand(1);

// uniform arg
  if (getVectorShape(*vecArg).isUniform()) {
    mapScalarValue(rvCall, vecArg);
    return;
  }

// non-uniform arg
  auto * vecVal  = requestVectorValue(vecArg);
  auto * maskVal = requestVectorValue(maskArg);

  auto vecWidth = cast<VectorType>(maskVal->getType())->getVectorNumElements();
  auto tableIndex = createVectorMaskSummary(*rvCall->getType(), maskVal, builder, RVIntrinsic::Ballot);
  auto table = createCompactLookupTable(vecWidth);
  auto indices = builder.CreateLoad(builder.CreateInBoundsGEP(table, { builder.getInt32(0), tableIndex }), "rv_compact_indices");
  Value * compacted = UndefValue::get(vecVal->getType());
  for (size_t i = 0; i < vecWidth; ++i) {
    auto index = builder.CreateExtractElement(indices, builder.getInt32(i), "rv_compact_index");
    auto elem = builder.CreateExtractElement(vecVal, index, "rv_compact_elem");
    compacted = builder.CreateInsertElement(compacted, elem, builder.getInt32(i), "rv_compact");
  }
  mapVectorValue(rvCall, compacted);
}

Constant*
NatBuilder::createCompactLookupTable(unsigned vecWidth) {
  assert(vecWidth <= 8);
  auto module = vecInfo.getVectorFunction().getParent();
  auto tableName = "rv_compact_lookup_table" + std::to_string(vecWidth);
  auto global = module->getGlobalVariable(tableName);
  if (global)
    return global;

  // for all possible mask values
  auto elemTy = builder.getInt32Ty();
  std::vector<Constant*> tableElems;
  std::vector<Constant*> elemValues(vecWidth);
  for (unsigned i = 0; i < (1u << vecWidth); ++i) {
    for (unsigned j = 0; j < vecWidth; ++j)
      elemValues[j] = ConstantInt::get(elemTy, j);
    for (unsigned j = 0, k = 0; j < vecWidth; ++j) {
      if (i & (1 << j)) {
        elemValues[k] = ConstantInt::get(elemTy, j);
        k++;
      }
    }
    // generate a lookup table element
    tableElems.push_back(ConstantVector::get(elemValues));
  }
  auto tableValue = ConstantArray::get(ArrayType::get(tableElems[0]->getType(), tableElems.size()), tableElems);
  auto table = cast<GlobalVariable>(module->getOrInsertGlobal(tableName, tableValue->getType()));
  table->setConstant(true);
  table->setInitializer(tableValue);
  return table;
}

static
bool
MayRecurse(const Function &F) {
  return !F.doesNotRecurse();
}

static void
CopyTargetAttributes(Function & destFunc, Function & srcFunc) {
  auto attribSet = srcFunc.getAttributes().getFnAttributes();

  // parse SIMD signatures
  for (auto attrib : attribSet) {
    if (!attrib.isStringAttribute()) continue;
    StringRef attribText = attrib.getKindAsString();

    if ((attribText == "target-cpu") ||
       (attribText == "target-features"))
    {
      destFunc.addFnAttr(attrib);
    }
  }
}

void
NatBuilder::vectorizeCallInstruction(CallInst *const scalCall) {
  auto & scaBlock = *scalCall->getParent();
  bool hasCallPredicate = !hasUniformPredicate(scaBlock);

  Value * callee = scalCall->getCalledValue();
  StringRef calleeName = callee->getName();
  Function * calledFunction = dyn_cast<Function>(callee);

  VectorShapeVec callArgShapes;
  for (int i = 0; i < (int) scalCall->getNumArgOperands(); ++i) {
    auto argShape = vecInfo.getVectorShape(*scalCall->getArgOperand(i));
    callArgShapes.push_back(argShape);
  }

// this is a workaround to avoid predicated lifetime markers
  if (calledFunction && hasCallPredicate) {
    switch (calledFunction->getIntrinsicID()) {
      default: break;
      case Intrinsic::lifetime_start:
      case Intrinsic::lifetime_end:
        Report() << "nat: dropped divergent lifetime marker!\n";
        return;
    }
  }

// Vectorize this function using a resolver provided vector function.
  auto & scaMask = *vecInfo.getPredicate(scaBlock);
  std::unique_ptr<FunctionResolver> funcResolver = nullptr;
  if (calledFunction) funcResolver = platInfo.getResolver(calledFunction->getName(), *calledFunction->getFunctionType(), callArgShapes, vectorWidth(), hasCallPredicate);
  if (funcResolver && !CheckFlag("RV_SPLIT")) {
    Function &simdFunc = funcResolver->requestVectorized();
    CopyTargetAttributes(simdFunc, vecInfo.getScalarFunction());

    bool needsGuardedCall =
      funcResolver->getCallSitePredicateMode() != CallPredicateMode::SafeWithoutPredicate &&
      hasCallPredicate && // call site with a non trivial predicate
      MayRecurse(simdFunc) && // the called function may actually recurse
      !undeadMasks.isUndead(scaMask, scaBlock); // there is not at least one live thread

    const int maskPos = funcResolver->getMaskPos();
    std::vector<Value*> vectorArgs;

    // request the vector arguments within the current scope
    requestVectorCallArgs(*scalCall, simdFunc, maskPos, vectorArgs);
    bool producesValue = !scalCall->getType()->isVoidTy();

    std::string callName = producesValue ? scalCall->getName().str() + ".rv" : "";

    auto & vecCall = createAnyGuard(needsGuardedCall, *scalCall->getParent(), *scalCall, producesValue,
      [&](IRBuilder<> & builder) {
        return builder.CreateCall(&simdFunc, vectorArgs, callName);
      });

    if (producesValue) { vecCall.setName(scalCall->getName() + ".mapped"); }
    mapVectorValue(scalCall, &vecCall);
    ++numVecCalls;

  } else {
// Otw, try to semi-vectorize the call by replication a smaller vectorized version
    // TODO (this is a deprecated code path, we should use a ResolverService for this)
    unsigned vecWidth = vectorWidth() / 2;
    std::unique_ptr<FunctionResolver> funcResolver = nullptr;
    for (; calledFunction && vecWidth >= 2; vecWidth /= 2) {
      // FIXME update alignment in callArgShapes
      funcResolver = platInfo.getResolver(calleeName, *calledFunction->getFunctionType(), callArgShapes, vecWidth, hasCallPredicate);
      if (funcResolver) break;
    }
    bool replicate = !funcResolver;

    if (!replicate) {
      unsigned replicationFactor = vectorWidth() / vecWidth;
      //bool doublePrecision = false;
      //if (scalCall->getNumArgOperands() > 0) {
        // doublePrecision = scalCall->getArgOperand(0)->getType()->isDoubleTy();
      // }
      Function &simdFunc = funcResolver->requestVectorized();
      CopyTargetAttributes(simdFunc, vecInfo.getScalarFunction());

      ShuffleBuilder appender(vectorWidth());
      ShuffleBuilder extractor(vecWidth);

      // prepare the extract shuffler
      for (unsigned i = 0; i < scalCall->getNumArgOperands(); ++i) {
        Value *const arg = scalCall->getArgOperand(i);
        Value *mappedArg = requestVectorValue(arg);
        extractor.add(mappedArg);
      }

      // replicate vector call
      for (unsigned i = 0; i < replicationFactor; ++i) {
        CallInst *call = cast<CallInst>(scalCall->clone());
        call->setCalledFunction(&simdFunc);
        call->mutateType(simdFunc.getReturnType());

        // insert arguments into call
        for (unsigned j = 0; j < scalCall->getNumArgOperands(); ++j) {
          Value *vecArg = extractor.extractVector(builder, j, i * vecWidth);
          call->setArgOperand(j, vecArg);
        }
        builder.Insert(call);
        appender.add(call);
      }

      // append all sub-results to one vector and map
      Value *append = appender.append(builder);
      mapVectorValue(scalCall, append);

      ++numSemiCalls;
      return;
    }

// fallback to replication
    // check if we need cascade first
    Value *predicate = vecInfo.getPredicate(*scalCall->getParent());
    assert(predicate && "expected predicate!");
    assert(predicate->getType()->isIntegerTy(1) && "predicate must be i1 type!");
    bool needCascade = !isa<Constant>(predicate) && scalCall->mayHaveSideEffects();

    // scalar replication function
    auto replFunc = [this,scalCall](IRBuilder<> & builder, size_t lane) -> Value* {
          auto * cpInst = scalCall->clone();
          mapOperandsInto(scalCall, cpInst, false, lane);
          builder.Insert(cpInst, scalCall->getName());
          return cpInst;
        };

    Type *callType = scalCall->getType();
    bool packResult = IsVectorizableTy(*callType);

    ValVec resVec;
    if (needCascade) {
      resVec = scalarizeCascaded(*scalCall->getParent(), *scalCall, packResult, replFunc);
    } else {
      resVec = scalarize(*scalCall->getParent(), *scalCall, packResult, replFunc);
    }

    // if we need cascading, we need the vectorized predicate and the cascading blocks
    needCascade ? ++numCascadeCalls : ++numFallCalls;
  }
}

void NatBuilder::copyCallInstruction(CallInst *const scalCall, unsigned laneIdx) {
  // copying call instructions:
  // 1) get scalar callee
  // 2) construct arguments
  // 3) create call instruction
  auto *callee = scalCall->getCalledValue();

  std::vector<Value *> args;
  for (unsigned i = 0; i < scalCall->getNumArgOperands(); ++i) {
    Value *scalArg = scalCall->getArgOperand(i);
    Value *laneArg = requestScalarValue(scalArg, laneIdx);
    args.push_back(laneArg);
  }

  Value *call = builder.CreateCall(callee, args, scalCall->getName());
  mapScalarValue(scalCall, call, laneIdx);

  ++numScalarized;
}


RedKind
NatBuilder::matchMemoryReduction(Value * scaPtr, Value * scaValue, Value *& oPayload, Instruction *& oScaLoad) {
   auto *scaInst = dyn_cast<Instruction>(scaValue);
   if (!scaInst) return RedKind::Top;

   // reducable operator?
   auto redKind = InferInstRedKind(*scaInst);
   if (redKind == RedKind::Top) return RedKind::Top;

   // one operand has to be a load
   auto lhsLoad = dyn_cast<LoadInst>(scaInst->getOperand(0));
   auto rhsLoad = dyn_cast<LoadInst>(scaInst->getOperand(1));
   if (!lhsLoad && !rhsLoad) return RedKind::Top;

   auto scaLoad = lhsLoad ? lhsLoad : rhsLoad;
   oScaLoad = scaLoad;
   if (lhsLoad) {
     oPayload = scaInst->getOperand(1);
   } else {
     oPayload = scaInst->getOperand(0);
   }

   // is this a "load ptr -> reduce -> store" ptr chain?
   auto scaLoadPtr = scaLoad->getPointerOperand();
   if (scaLoadPtr == scaPtr) return redKind;
   return RedKind::Top;
}

static Value*
GetUnderlyingAlloca(Value * ptr) {
  std::set<Value*> seen;
  if (!seen.insert(ptr).second) return nullptr;

// allocas
  auto * alloca = dyn_cast<AllocaInst>(ptr);
  if (alloca) return alloca;

// geps
  auto * gep = dyn_cast<GetElementPtrInst>(ptr);
  if (gep) return GetUnderlyingAlloca(gep->getPointerOperand());

// default
  return nullptr;
}

void NatBuilder::vectorizeMemoryInstruction(Instruction *const inst) {
  if (keepScalar.count(inst)) {
    return replicateInstruction(inst);
  }

  LoadInst *load = dyn_cast<LoadInst>(inst);
  StoreInst *store = dyn_cast<StoreInst>(inst);

  // need value, pointer and type of the access to decide what kind of load/store we need
  Value *storedValue = nullptr;
  Value *accessedPtr = nullptr;
  Type *accessedType = nullptr;
  if (load) {
    accessedType = load->getType();
    accessedPtr = load->getPointerOperand();
  } else {
    assert(store);
    storedValue = store->getValueOperand();
    accessedType = storedValue->getType();
    accessedPtr = store->getPointerOperand();
  }

  assert(accessedType == cast<PointerType>(accessedPtr->getType())->getElementType() &&
         "accessed type and pointed object type differ!");
  assert(vecInfo.hasKnownShape(*accessedPtr) && "no shape for accessed pointer!");
  VectorShape addrShape = getVectorShape(*accessedPtr);
  Type *vecType = getVectorType(accessedType, vectorWidth());

  Value *mask = nullptr;
  Value *predicate = vecInfo.getPredicate(*inst->getParent());
  assert(predicate && predicate->getType()->isIntegerTy(1) && "predicate must have i1 type!");
  bool needsMask = predicate && !vecInfo.getVectorShape(*predicate).isUniform();

  // uniform loads from allocations do not need a mask!
  if (needsMask && load && GetUnderlyingAlloca(accessedPtr)) {
    needsMask = false;
  }

  if (needsMask)
    mask = requestVectorValue(predicate);
  else
    mask = getConstantVector(vectorWidth(), i1Ty, 1);

  // generate the address for the memory instruction now
  // uniform: uniform GEP
  // contiguous: contiguous GEP
  // interleaved: multiple contiguous GEPs
  // varying: varying vector GEP

  std::vector<Value *> addr;
  std::vector<Value *> srcs;
  std::vector<Value *> masks;
  unsigned alignment;
  bool interleaved = false;
  int byteSize = static_cast<int>(layout.getTypeStoreSize(accessedType));

  if (addrShape.isUniform()) {
    // scalar access
    addr.push_back(requestScalarValue(accessedPtr));
    alignment = addrShape.getAlignmentFirst();

  } else if ((addrShape.isContiguous() || addrShape.isStrided(byteSize)) && !(needsMask && !config.enableMaskedMove)) {
    // cast pointer to vector-width pointer
    Value *ptr = requestScalarValue(accessedPtr);
    auto & ptrTy = *cast<PointerType>(ptr->getType());
    PointerType *vecPtrType = vecType->getPointerTo(ptrTy.getAddressSpace());
    addr.push_back(builder.CreatePointerCast(ptr, vecPtrType, "vec_cast"));
    alignment = addrShape.getAlignmentFirst();

  } else if ((addrShape.isStrided() && isInterleaved(inst, accessedPtr, byteSize, srcs)) && !(needsMask && !config.enableMaskedMove)) {
    // interleaved access. ptrs: base, base+vector, base+2vector, ...
    Value *srcPtr = getPointerOperand(cast<Instruction>(srcs[0]));
    for (unsigned i = 0; i < srcs.size(); ++i) {
      Value *ptr = requestInterleavedAddress(srcPtr, i, vecType);
      addr.push_back(ptr);
      if (needsMask)
        masks.push_back(mask);
    }
    alignment = addrShape.getAlignmentFirst();
    interleaved = true;

  } else {
    addr.push_back(requestVectorValue(accessedPtr));
    alignment = addrShape.getAlignmentGeneral();
  }

  unsigned origAlignment = load ? load->getAlignment() : store->getAlignment();
  alignment = std::max<unsigned>(alignment, origAlignment);

  Value *vecMem = nullptr;
  if (load) {
    if (needsMask && addrShape.isUniform()) {
      assert(addr.size() == 1 && "multiple addresses for single access!");
      vecMem = createUniformMaskedMemory(load, accessedType, alignment, addr[0], predicate, mask, nullptr);

    } else if (((addrShape.isUniform() || addrShape.isContiguous() || addrShape.isStrided(byteSize))) && !(needsMask && !config.enableMaskedMove)) {
      assert(addr.size() == 1 && "multiple addresses for single access!");
      vecMem = createContiguousLoad(addr[0], alignment, needsMask ? mask : nullptr, UndefValue::get(vecType));

      addrShape.isUniform() ? ++numUniLoads : needsMask ? ++numContMaskedLoads : ++numContLoads;

    } else if (interleaved && !(needsMask && !config.enableMaskedMove)) {
      assert(addr.size() > 1 && "only one address for multiple accesses!");
      createInterleavedMemory(vecType, alignment, &addr, &masks, nullptr, &srcs);

    } else {
      assert(addr.size() == 1 && "multiple addresses for single access!");
      vecMem = createVaryingMemory(vecType, alignment, addr[0], mask, nullptr);
    }


  } else {
    // store
    if (needsMask && addrShape.isUniform()) {
      assert(addr.size() == 1 && "multiple addresses for single access!");
      auto valShape = vecInfo.getVectorShape(*store->getValueOperand());
      if (!valShape.isUniform()) {
        Value *mappedStoredVal = requestVectorValue(storedValue);
        vecMem = createVaryingToUniformStore(store, accessedType, alignment, addr[0], needsMask ? mask : nullptr, mappedStoredVal);
      } else {
        Value *mappedStoredVal = addrShape.isUniform() ? requestScalarValue(storedValue)
                                                       : requestVectorValue(storedValue);

        vecMem = createUniformMaskedMemory(store, accessedType, alignment, addr[0], predicate, mask, mappedStoredVal);
      }

    } else if (((addrShape.isUniform() || addrShape.isContiguous() || addrShape.isStrided(byteSize))) && !(needsMask && !config.enableMaskedMove)) {
      assert(addr.size() == 1 && "multiple addresses for single access!");
      auto valShape = getVectorShape(*storedValue);

      // memory reduction pattern "*p = varyingValue" // FIXME generalize (eg for uniform inputs, etc)
      Value * mappedStoredVal = nullptr;
      if (addrShape.isUniform() && !valShape.isUniform()) {
        Instruction * scaOldLoad = nullptr;
        Value * scaPayload = nullptr;
        RedKind memRed = matchMemoryReduction(accessedPtr, storedValue, scaPayload, scaOldLoad);
        if (memRed == RedKind::Top) {
          errs() << "ERROR: Storing a non-uniform value to a uniform pointer but could not identify reduction pattern!\n";
          abort();
        }

        auto vecOldLoad = requestScalarValue(scaOldLoad);
        auto vecPayload = requestVectorValue(scaPayload);
        mappedStoredVal = &CreateVectorReduce(config, builder, memRed, *vecPayload, vecOldLoad);
      } else {
        mappedStoredVal = addrShape.isUniform() ? requestScalarValue(storedValue)
                                                : requestVectorValue(storedValue);
      }
      vecMem = createContiguousStore(mappedStoredVal, addr[0], alignment, needsMask ? mask : nullptr);

      addrShape.isUniform() ? ++numUniStores : needsMask ? ++numContMaskedStores : ++numContStores;

    } else if (interleaved && !(needsMask && !config.enableMaskedMove)) {
      assert(addr.size() > 1 && "only one address for multiple accesses!");
      std::vector<Value *> vals;
      vals.reserve(addr.size());
      for (unsigned i = 0; i < addr.size(); ++i) {
        Value *srcVal = cast<StoreInst>(srcs[i])->getValueOperand();
        Value *val = requestVectorValue(srcVal);
        vals.push_back(val);
      }
      createInterleavedMemory(vecType, alignment, &addr, &masks, &vals, &srcs);

    } else {
      assert(addr.size() == 1 && "multiple addresses for single access!");
      Value *mappedStoredVal = addrShape.isUniform() ? requestScalarValue(storedValue)
                                                       : requestVectorValue(storedValue);
      vecMem = createVaryingMemory(vecType, alignment, addr[0], mask, mappedStoredVal);
    }
  }


  // interleaved case creates mapping
  if (!interleaved) {
    if (addrShape.isUniform()) {
      bool impreciseLoad = load && vecInfo.getVectorShape(*load).isVarying();
      if (impreciseLoad) {
        // loads and stores can have a uniform pointer but produce a varying result shape
        // this is usually an artifact of SROV (if the VA is not re-run afterwards to make shapes more precise..)
        // v = insertvalue(undef, 0, %unifomPtr) : uniform
        // v1 = inservalue(%v, 1, %varyingValue) : varying
        // ...
        // %notActuallyVaryingPtr = extractvalue(%v1, 0) : varying  <--
        // ...
        // %x = load %notActuallyVaryingPtr // before SROC
        // %x = load %v1 // after SROC
        Report() << "nat: warning: load from uniform ptr with varing shape! " << *load << "\n";
        for (int i = 0; i < vectorWidth(); ++i) {
          mapScalarValue(inst, vecMem, i);
        }
      } else {
        mapScalarValue(inst, vecMem);
      }
    } else {
      mapVectorValue(inst, vecMem);
    }
  }

  return;
}


Value *
NatBuilder::createVaryingToUniformStore(Instruction *inst, Type *accessedType, unsigned int alignment, Value *addr, Value *mask, Value *values) {
  Value * indexVal = nullptr;
  auto & ctx = builder.getContext();

  BasicBlock * continueBlock = nullptr;
  if (!mask) {
    // under uniform contexts store the value of the last lane
    indexVal = ConstantInt::get(Type::getInt32Ty(ctx), vectorWidth() - 1);
  } else {
  // guard against empty mask
    // create a mask ptest

    auto * nativeIntTy = Type::getInt32Ty(ctx);

  // use the potentially slower but generic max lane code
#define NAT_GENERIC_MAXLANE

#ifndef NAT_GENERIC_MAXLANE
  // create guard cde
  // extract the mask as an integer
    //
    // FIXME (llvm): the code below really should work but it does not:
    // auto * bitIntTy = IntegerType::getIntNTy(ctx, vectorWidth());
    // auto * bitIntVecTy = VectorType::get(bitIntTy, 1);

    // auto * maskIntVec = builder.CreateBitCast(mask, bitIntVecTy); // FIXME this extracts the first byte of the vector register that holds %mask (inspect the assembly)
    // auto * maskInt = builder.CreateExtractElement(maskIntVec, ConstantInt::get(nativeIntTy, 0));
    // auto * regMaskInt = builder.CreateZExt(maskInt, nativeIntTy);

    Module *mod = vecInfo.getMapping().vectorFn->getParent();

    // AVX specific code
    Intrinsic::ID movMaskID;
    Type * laneTy = nullptr;
    switch(vectorWidth()) {
      case 8: { movMaskID = Intrinsic::x86_avx_movmsk_ps_256; laneTy = nativeIntTy; break; }
      case 4: { movMaskID =  Intrinsic::x86_sse_movmsk_ps; laneTy = nativeIntTy; break; }
    }
    auto * movMaskFunc = Intrinsic::getDeclaration(mod, movMaskID);
    auto * movMaskTy = movMaskFunc->getFunctionType()->getParamType(0);

    // cast to argument type
    auto * vecLaneTy = VectorType::get(laneTy, vectorWidth());
    auto * sxMask = builder.CreateSExt(mask, vecLaneTy);
    auto * castMask = builder.CreateBitCast(sxMask, movMaskTy);
    auto * regMaskInt = builder.CreateCall(movMaskFunc, castMask);
#endif

    // create two new basic blocks
    BasicBlock *memBlock = BasicBlock::Create(vecInfo.getVectorFunction().getContext(), "mem_block",
                                              &vecInfo.getVectorFunction());
    continueBlock = BasicBlock::Create(vecInfo.getVectorFunction().getContext(), "cont_block",
                                                   &vecInfo.getVectorFunction());


  // branch to mem_block if any lane stores
#ifndef NAT_GENERIC_MAXLANE
    Value * branchMask = builder.CreateICmpNE(regMaskInt, ConstantInt::getNullValue(nativeIntTy)); // createPTest(mask, false); //
#else
    // rather use a ptest to allow folding with outer stores
    Value * branchMask = createPTest(mask, false);
#endif

    builder.CreateCondBr(branchMask, memBlock, continueBlock);

  // insert store in guarded block
    builder.SetInsertPoint(memBlock);
    auto * origBlock = inst->getParent();
    mapVectorValue(origBlock, continueBlock);

#ifdef NAT_GENERIC_MAXLANE
    // generic but slow implementation
    // SExt to full width int
    auto * vecLaneTy = VectorType::get(nativeIntTy, vectorWidth());
    auto * sxMask = builder.CreateSExt(mask, vecLaneTy);

    // AND with lane index vector
    auto * laneIdxConst = createContiguousVector(vectorWidth(), nativeIntTy, 0, 1);
    auto * activeLaneVec = builder.CreateAnd(sxMask, laneIdxConst);

    // horizontal MAX reduction
    indexVal = &CreateVectorReduce(config, builder, RedKind::UMax, *activeLaneVec, nullptr);
#else
  // compute MSB from leading zeros
    // determine the MS (using the ctlz intrinsic)
    // llvm.ctlz.i32 (i32  <src>, i1 <is_zero_undef == false>)
    auto * ctlzFunc = Intrinsic::getDeclaration(mod, Intrinsic::ctlz, nativeIntTy);
    auto * leadingZerosVal = builder.CreateCall(ctlzFunc, {regMaskInt, ConstantInt::getTrue(ctx) });

    auto * constFullVal = ConstantInt::getSigned(nativeIntTy, 31);
    indexVal = builder.CreateSub(constFullVal, leadingZerosVal);
#endif

  }

  // extract and materialize store
  auto * lastLaneVal = builder.CreateExtractElement(values, indexVal, "xt.lastlane");
  auto * vecMem = builder.CreateStore(lastLaneVal, addr);
  cast<StoreInst>(vecMem)->setAlignment(MaybeAlign(alignment));

  // proceed in continue block (if any)
  if (continueBlock) {
    builder.CreateBr(continueBlock);
    builder.SetInsertPoint(continueBlock);
  }

  return vecMem;
}

Value *NatBuilder::createUniformMaskedMemory(Instruction *inst, Type *accessedType, unsigned int alignment,
                                             Value *addr, Value * scalarMask, Value * vectorMask, Value *values) {
  values ? ++numUniMaskedStores : ++numUniMaskedLoads;

  // emit a scalar memory acccess within a any-guarded section
  bool needsGuard = true;
  return &createAnyGuard(needsGuard, *inst->getParent(), *inst, isa<LoadInst>(inst),
      [=](IRBuilder<> & builder)
  {
    Instruction* vecMem;
    if (values) {
      vecMem = builder.CreateStore(values, addr);
      cast<StoreInst>(vecMem)->setAlignment(MaybeAlign(alignment));
    } else {
      vecMem = builder.CreateLoad(addr, "scal_mask_mem");
      cast<LoadInst>(vecMem)->setAlignment(MaybeAlign(alignment));
    }
    return vecMem;
  });
}

Value *NatBuilder::createVaryingMemory(Type *vecType, unsigned int alignment, Value *addr, Value *mask,
                                       Value *values) {
  bool scatter(values != nullptr);
  bool maskNonConst(!isa<ConstantVector>(mask));
  maskNonConst ? (scatter ? ++numMaskedScatter : ++numMaskedGather) : (scatter ? ++numScatter : ++numGather);

  if (config.useScatterGatherIntrinsics) {
    auto * vecPtrTy = addr->getType();

    std::vector<Value *> args;
    if (scatter) args.push_back(values);
    args.push_back(addr);
    args.push_back(ConstantInt::get(i32Ty, alignment));
    args.push_back(mask);
    if (!scatter) args.push_back(UndefValue::get(vecType));
    Module *mod = vecInfo.getMapping().vectorFn->getParent();
    Function *intr = scatter ? Intrinsic::getDeclaration(mod, Intrinsic::masked_scatter, {vecType, vecPtrTy})
                             : Intrinsic::getDeclaration(mod, Intrinsic::masked_gather, {vecType, vecPtrTy});
    assert(intr && "scatter/gather not found!");
    return builder.CreateCall(intr, args);

  } else
    return scatter ? requestCascadeStore(values, addr, alignment, mask) : requestCascadeLoad(addr, alignment, mask);
}

void NatBuilder::createInterleavedMemory(Type *vecType, unsigned alignment, std::vector<Value *> *addr, std::vector<Value *> *masks,
                                         std::vector<Value *> *values, std::vector<Value *> *srcs) {

  unsigned stride = (unsigned) addr->size();
  bool needsMask = masks->size() > 0;
  bool load = values == nullptr;

  // tranpose mask and values if needed
  ShuffleBuilder maskTransposer(vectorWidth());
  if (needsMask)
    maskTransposer.add(*masks);

  // build interleaved loads/stores
  Value *vecMem;
  ShuffleBuilder transposer(vectorWidth());
  if (!load)
    transposer.add(*values);

  for (unsigned i = 0; i < stride; ++i) {
    Value *ptr = (*addr)[i];
    Value *mask = needsMask ? maskTransposer.shuffleToInterleaved(builder, stride, i) : nullptr;

    if (masks->size() == 1 && i == (stride - 1)) {
      needsMask = true;
      mask = masks->front();
    }

    if (load) {
      vecMem = createContiguousLoad(ptr, alignment, mask, UndefValue::get(vecType));
      transposer.add(vecMem);
    } else {
      Value *val = transposer.shuffleToInterleaved(builder, stride, i);
      vecMem = createContiguousStore(val, ptr, alignment, mask);
      if (i < srcs->size())
        mapVectorValue((*srcs)[i], vecMem);
    }
  }
  if (load) {
    // de-interleave and map
    for (unsigned i = 0; i < stride; ++i) {
      vecMem = transposer.shuffleFromInterleaved(builder, stride, i);
      if (i < srcs->size())
        mapVectorValue((*srcs)[i], vecMem);
    }
  }
}

Value *NatBuilder::createContiguousStore(Value *val, Value *ptr, unsigned alignment, Value *mask) {
  if (mask) {
    return builder.CreateMaskedStore(val, ptr, alignment, mask);

  } else {
    StoreInst *store = builder.CreateStore(val, ptr);
    store->setAlignment(MaybeAlign(alignment));
    return store;
  }
}

Value *NatBuilder::createContiguousLoad(Value *ptr, unsigned alignment, Value *mask, Value *passThru) {
  if (mask) {
    return builder.CreateMaskedLoad(ptr, alignment, mask, passThru, "cont_load");

  } else {
    LoadInst *load = builder.CreateLoad(ptr, "cont_load");
    load->setAlignment(MaybeAlign(alignment));
    return load;
  }
}

void NatBuilder::addLazyInstruction(Instruction *const instr) {
  lazyInstructions.push_back(instr);
  ++numLazy;
}

llvm::Type*
GetPointerElementType(Type * ptrTy) {
  auto* innerTy = ptrTy->getPointerElementType();
  auto * innerArrTy = dyn_cast<ArrayType>(innerTy);
  if (innerArrTy && innerArrTy->getNumElements() == 0) {
    return innerArrTy->getElementType();
  }
  return innerTy;
}

void NatBuilder::requestLazyInstructions(Instruction *const upToInstruction) {
  assert(!lazyInstructions.empty() && "no lazy instructions to generate!");

  IF_DEBUG_NAT errs() << " --- reqLazy: " << upToInstruction->getName() << " --\n";

  Instruction *lazyInstr = lazyInstructions.front();
  lazyInstructions.pop_front();

  while (lazyInstr != upToInstruction) {
    // skip if already generated (only happens for interleaving)
    if (getVectorValue(lazyInstr)) {
      lazyInstr = lazyInstructions.front();
      lazyInstructions.pop_front();
      continue;
    }

    assert(!getVectorValue(lazyInstr) && !getScalarValue(lazyInstr) && "instruction already generated!");

    if (isa<CallInst>(lazyInstr)) {
      if (shouldVectorize(lazyInstr))
        vectorizeCallInstruction(cast<CallInst>(lazyInstr));
      else
        copyCallInstruction(cast<CallInst>(lazyInstr));
    } else if (canVectorize(lazyInstr))
        vectorizeMemoryInstruction(lazyInstr);
    else if (shouldVectorize(lazyInstr))
      replicateInstruction(lazyInstr);
    else
      copyInstruction(lazyInstr);

    // interleaved memory generation might cause the queue to empty already at this point
    if (lazyInstructions.empty())
      return;

    lazyInstr = lazyInstructions.front();
    lazyInstructions.pop_front();
  }

  IF_DEBUG_NAT errs() << " --- DONE reqLazy: " << upToInstruction->getName() << " --\n";

  // if we reach this point this should be guaranteed:
  assert(lazyInstr == upToInstruction && "something went wrong during lazy generation!");

  // skip if already generated (only happens for interleaving, therefore only getVectorValue needed)
  if (getVectorValue(lazyInstr))
    return;

  assert(!getVectorValue(lazyInstr) && !getScalarValue(lazyInstr) && "instruction already generated!");

  if (isa<CallInst>(lazyInstr)) {
    if (shouldVectorize(lazyInstr))
      vectorizeCallInstruction(cast<CallInst>(lazyInstr));
    else
      copyCallInstruction(cast<CallInst>(lazyInstr));
  } else
    vectorizeMemoryInstruction(lazyInstr);
}

static
void
SetInsertBeforeTerm(IRBuilder<> & builder, BasicBlock & block) {
  if (block.getTerminator())
    builder.SetInsertPoint(block.getTerminator());
  else
    builder.SetInsertPoint(&block);
}

llvm::Value*
NatBuilder::requestVectorValue(Value *const value) {
  if (isa<GetElementPtrInst>(value))
    return requestVectorGEP(cast<GetElementPtrInst>(value));

  if (isa<BitCastInst>(value)) {
    return requestVectorBitCast(cast<BitCastInst>(value));
  }

  if (isa<Instruction>(value)) {
    Instruction *lazyMemInstr = cast<Instruction>(value);
    if (std::find(lazyInstructions.begin(), lazyInstructions.end(), lazyMemInstr) != lazyInstructions.end())
      requestLazyInstructions(lazyMemInstr);
  }

  // check if already mapped
  Value *vecValue = getVectorValue(value);
  if (vecValue) return vecValue;

  auto oldIP = builder.GetInsertPoint();
  auto oldIB = builder.GetInsertBlock();

  auto shape = getVectorShape(*value);
  if (shape.isVarying()) { // !vecValue
    auto * vecTy = VectorType::get(value->getType(), vectorWidth());
    Value * accu = UndefValue::get(vecTy);
    auto * intTy = Type::getInt32Ty(builder.getContext());

    for (int i = 0; i < vectorWidth(); ++i) {
      auto * laneVal = getScalarValue(value, i);
      auto * laneInst = dyn_cast<Instruction>(laneVal);
      if (laneInst) SetInsertBeforeTerm(builder, *laneInst->getParent());
      accu = builder.CreateInsertElement(accu, laneVal, ConstantInt::get(intTy, i, false), "_revec");
    }
    vecValue = accu;

  } else {
    vecValue = getScalarValue(value);
    Instruction *vecInst = dyn_cast<Instruction>(vecValue);

    if (vecInst) {
      SetInsertBeforeTerm(builder, *vecInst->getParent());

    } else {
      // insert in header
      auto * oldInsertBlock = builder.GetInsertBlock();
      auto * insertFunc = oldInsertBlock->getParent();
      BasicBlock & entryBlock = insertFunc->getEntryBlock();
      if (oldInsertBlock != &entryBlock) {
        builder.SetInsertPoint(entryBlock.getTerminator());
      }
    }

    vecValue = &widenScalar(*vecValue, shape);
  }

  // recover insertpoint
  builder.SetInsertPoint(oldIB, oldIP);

  mapVectorValue(value, vecValue);
  return vecValue;
}

Value&
NatBuilder::widenScalar(Value & scaValue, VectorShape vecShape) {
  if (isa<Constant>(scaValue)) {
    return *getConstantVector(vectorWidth(), &cast<Constant>(scaValue));
  }

  // create a vector GEP to widen pointers
  Value * vecValue = nullptr;
  if (scaValue.getType()->isPointerTy()) {
    auto * scalarPtrTy = cast<PointerType>(scaValue.getType());
    auto * intTy = builder.getInt32Ty();
    auto * ptrElemTy = GetPointerElementType(scalarPtrTy);

    auto AddrSpace = scalarPtrTy->getAddressSpace();

    // vecValue is a single pointer and has to be broadcasted to a vector of pointers first
    vecValue = builder.CreateVectorSplat(vectorWidth(), &scaValue);
    auto * actualPtrVecTy = vecValue->getType();

    if (!vecShape.isUniform()) { // stride != 0
      assert(ptrElemTy->isSized() && "byte-stride shape on unsized element type");
      int scalarBytes = static_cast<int>(layout.getTypeStoreSize(ptrElemTy));
      if (vecShape.getStride() % scalarBytes == 0) {
        // stride aligned with object size
        Value *contVec = createContiguousVector(vectorWidth(), intTy, 0, vecShape.getStride() / scalarBytes);
        vecValue = builder.CreateGEP(vecValue, contVec, "expand_strided_ptr");
      } else {
        // sub element stride
        auto * charPtrTy = builder.getInt8PtrTy(AddrSpace);
        auto * charPtrVec = builder.CreatePointerCast(vecValue, VectorType::get(charPtrTy, vectorWidth()), "byte_ptr");
        Value *contVec = createContiguousVector(vectorWidth(), intTy, 0, vecShape.getStride());
        auto * bytePtrVec = builder.CreateGEP(charPtrVec, contVec, "expand_byte_ptr");
        vecValue = builder.CreatePointerCast(bytePtrVec, actualPtrVecTy);
      }
    }

  } else {
    vecValue = builder.CreateVectorSplat(vectorWidth(), &scaValue);

    if (!vecShape.isUniform()) {
      assert(scaValue.getType()->isIntegerTy() || scaValue.getType()->isFloatingPointTy());

      auto *laneTy = scaValue.getType();
      Value *contVec = createContiguousVector(vectorWidth(), laneTy, 0, vecShape.getStride());
      vecValue = laneTy->isFloatingPointTy() ? builder.CreateFAdd(vecValue, contVec, "contiguous_add")
                                             : builder.CreateAdd(vecValue, contVec, "contiguous_add");
    }
  }
  assert(vecValue);

  return *vecValue;
}

void
NatBuilder::SetInsertPointAfterMappedInst (IRBuilder<> & builder, Instruction * mappedInst) {
  Instruction *nextNode = mappedInst->getNextNode();
  while (nextNode && isa<PHINode>(nextNode))
    nextNode = nextNode->getNextNode();
  if (nextNode)
    builder.SetInsertPoint(nextNode);
  else if (mappedInst->getParent()->getTerminator())
    builder.SetInsertPoint(mappedInst->getParent()->getTerminator());
  else
    builder.SetInsertPoint(mappedInst->getParent());
}


Value *NatBuilder::requestScalarValue(Value *const value, unsigned laneIdx, bool skipMapping) {
  if (isa<GetElementPtrInst>(value))
    return requestScalarGEP(cast<GetElementPtrInst>(value), laneIdx, false);

  if (isa<BitCastInst>(value))
    return requestScalarBitCast(cast<BitCastInst>(value), laneIdx, false);

  if (isa<Instruction>(value)) {
    Instruction *lazyMemInstr = cast<Instruction>(value);
    if (std::find(lazyInstructions.begin(), lazyInstructions.end(), lazyMemInstr) != lazyInstructions.end())
      requestLazyInstructions(lazyMemInstr);
  }

  Value *mappedVal = getScalarValue(value, laneIdx);
  if (mappedVal) return mappedVal;

  // if value is integer or floating type, contiguous and has value for lane 0, add laneIdx
  Value *reqVal = nullptr;

  if (vecInfo.hasKnownShape(*value)) {
    VectorShape shape = getVectorShape(*value);
    Type *type = value->getType();
    mappedVal = getScalarValue(value);
    if (mappedVal && (shape.isContiguous() || shape.isStrided()) &&
        (type->isIntegerTy() || type->isFloatingPointTy())) {
      // to avoid dominance problems as below
      auto oldIP = builder.GetInsertPoint();
      auto oldIB = builder.GetInsertBlock();
      Instruction *mappedInst = dyn_cast<Instruction>(mappedVal);
      if (mappedInst){
        SetInsertPointAfterMappedInst(builder, mappedInst);
      }

      Constant *laneInt = type->isFloatingPointTy() ? ConstantFP::get(type, laneIdx * shape.getStride())
                                                    : ConstantInt::get(type, laneIdx * shape.getStride());
      reqVal = type->isFloatingPointTy() ? builder.CreateFAdd(mappedVal, laneInt,
                                                              value->getName() + "lane" + std::to_string(laneIdx))
                                         : builder.CreateAdd(mappedVal, laneInt,
                                                             value->getName() + "_lane" + std::to_string(laneIdx));
      if (mappedInst)
        builder.SetInsertPoint(oldIB, oldIP);
    }
  }

  // if value has a vector mapping -> extract from vector. if not -> clone scalar op
  if (!reqVal) {
    // to avoid dominance problems assume: if we only have a vectorized value and need a scalar one -> do not map
    skipMapping = true;
    mappedVal = getVectorValue(value);
    Instruction *mappedInst = dyn_cast<Instruction>(mappedVal);
    auto oldIP = builder.GetInsertPoint();
    auto oldIB = builder.GetInsertBlock();
    if (mappedInst) {
      SetInsertPointAfterMappedInst(builder, mappedInst);
    }
    IF_DEBUG {
      errs() << "Extracting a scalar value from a vector:\n";
      errs() << "Original Value: ";
      Dump(*value);
      errs() << "Vector Value: ";
      Dump(*mappedVal);
    };

    // if the mappedVal is a alloca instruction, create a GEP instruction
    if (isa<AllocaInst>(mappedVal)) {
      auto indexTy = getIndexTy(mappedVal);
      reqVal = builder.CreateGEP(mappedVal, ConstantInt::get(indexTy, laneIdx));
    } else {
      // extract from GEPs are not allowed. in that case recreate the scalar instruction and get that new value
      if (isa<GetElementPtrInst>(mappedVal) && isa<GetElementPtrInst>(value)) {
        auto indexTy = getIndexTy(mappedVal);
        reqVal = builder.CreateGEP(mappedVal, ConstantInt::get(indexTy, laneIdx));
      } else {
        reqVal = builder.CreateExtractElement(mappedVal, ConstantInt::get(i32Ty, laneIdx), "extract");
      }
    }


    if (reqVal->getType() != value->getType()) {
      reqVal = builder.CreateBitCast(reqVal, value->getType(), "bc");
    }

    if (mappedInst)
      builder.SetInsertPoint(oldIB, oldIP);
  }

  // only map if normal request. fresh requests will not get mapped
  if (!skipMapping) mapScalarValue(value, reqVal, laneIdx);
  return reqVal;
}

llvm::Value *
NatBuilder::buildGEP(GetElementPtrInst *const gep, bool buildScalar, unsigned laneIdx) {
  BasicBlockVector mappedBlocks = getMappedBlocks(gep->getParent());
  BasicBlock *insertBlock = builder.GetInsertBlock();
  auto insertPoint = builder.GetInsertPoint();
  setInsertionToDomBlockEnd(builder, mappedBlocks);

  assert(gep->getNumOperands() - 1 == gep->getNumIndices() && "llvm implementation for GEP changed!");

  // first, we need a vectorized base vecValue (or scalar if all_uniform). then, we have to calculate the indices
  // we need vector values if something is not all_uniform. we need to extract an dimension if !buildAllDimensions
  Value *basePtr = gep->getPointerOperand();
  VectorShape basePtrShape = getVectorShape(*basePtr);

  Value *vecBasePtr;
  if (buildScalar || basePtrShape.isUniform())
    vecBasePtr = requestScalarValue(basePtr, laneIdx);
  else
    vecBasePtr = requestVectorValue(basePtr);

  std::vector<Value *> idxList;
  idxList.reserve(gep->getNumIndices());
  for (unsigned i = 0; i < gep->getNumIndices(); ++i) {
    Value *idx = gep->getOperand(i + 1);
    VectorShape idxShape = getVectorShape(*idx);

    Value *vecIdx;
    if (buildScalar || (idxShape.isUniform() && !basePtrShape.isUniform()))
      vecIdx = requestScalarValue(idx, laneIdx);
    else {
      vecIdx = requestVectorValue(idx);
    }

    idxList.push_back(vecIdx);
  }

  Value * vecGEP = builder.CreateGEP(vecBasePtr, idxList, gep->getName());
  auto * vecGEPInst = dyn_cast<GetElementPtrInst>(vecGEP);
  if (vecGEPInst) {
    vecGEPInst->setIsInBounds(gep->isInBounds());
  }

  builder.SetInsertPoint(insertBlock, insertPoint);

  return vecGEP;
}

llvm::Value*
NatBuilder::requestVectorGEP(GetElementPtrInst *const gep) {
  Value *mapped = getVectorValue(gep);
  if (mapped) return mapped;

  ++numVecGEPs;

  mapped = buildGEP(gep, false, 0);
  mapVectorValue(gep, mapped);
  return mapped;
}

llvm::Value*
NatBuilder::requestScalarGEP(llvm::GetElementPtrInst *const gep, unsigned laneIdx, bool skipMapping) {
  Value *mapped = getScalarValue(gep, laneIdx);
  if (mapped) return mapped;

  ++numScalGEPs;

  mapped = buildGEP(gep, true, laneIdx);
  if (!skipMapping)
    mapScalarValue(gep, mapped, laneIdx);
  return mapped;
}

llvm::Value*
NatBuilder::requestVectorBitCast(BitCastInst *const bc) {
  Value *mapped = getVectorValue(bc);
  if (mapped)
    return mapped;

  ++numVecBCs;

  BasicBlockVector mappedBlocks = getMappedBlocks(bc->getParent());
  BasicBlock *insertBlock = builder.GetInsertBlock();
  auto insertPoint = builder.GetInsertPoint();
  setInsertionToDomBlockEnd(builder, mappedBlocks);

  assert(bc->getNumOperands() == 1 && "code for bitcasts changed!");
  Value *op = bc->getOperand(0);
  Value *vecOp = requestVectorValue(op);
  Type *vecType = getVectorType(bc->getType(), vectorWidth());

  mapped = builder.CreateBitCast(vecOp, vecType, bc->getName());
  mapVectorValue(bc, mapped);

  builder.SetInsertPoint(insertBlock, insertPoint);

  return mapped;
}

Value *NatBuilder::requestScalarBitCast(llvm::BitCastInst *const bc, unsigned laneIdx, bool skipMapping) {
  Value *mapped = getScalarValue(bc, laneIdx);
  if (mapped)
    return mapped;

  ++numScalBCs;

  BasicBlockVector mappedBlocks = getMappedBlocks(bc->getParent());
  BasicBlock *insertBlock = builder.GetInsertBlock();
  auto insertPoint = builder.GetInsertPoint();
  setInsertionToDomBlockEnd(builder, mappedBlocks);

  assert(bc->getNumOperands() == 1 && "code for bitcasts changed!");
  Value *op = bc->getOperand(0);
  Value *scalOp = requestScalarValue(op, laneIdx);
  mapped = builder.CreateBitCast(scalOp, bc->getType(), bc->getName());
  if (!skipMapping)
    mapScalarValue(bc, mapped, laneIdx);

  builder.SetInsertPoint(insertBlock, insertPoint);

  return mapped;
}

llvm::Value*
NatBuilder::requestInterleavedGEP(GetElementPtrInst *const gep, unsigned interleavedIdx) {
  assert(gep->getNumOperands() - 1 == gep->getNumIndices() && "llvm implementation for GEP changed!");

  // first, we need a vectorized base vecValue (or scalar if all_uniform). then, we have to calculate the indices
  // we need vector values if something is not all_uniform. we need to extract an dimension if !buildAllDimensions
  Value *scalBasePtr = gep->getPointerOperand();
  Value *basePtr = requestScalarValue(scalBasePtr);
  Type *st = isStructAccess(gep);

  std::vector<Value *> idxList;
  idxList.reserve(gep->getNumIndices());
  for (unsigned i = 0; i < gep->getNumIndices(); ++i) {
    Value *idx = gep->getOperand(i + 1);
    Value *interIdx = requestScalarValue(idx);
    VectorShape idxShape = getVectorShape(*idx);

    if (st && !idxShape.isUniform() && interleavedIdx > 0) {
      // calculate total offset from base and size of struct (1 if no struct)
      unsigned offset = vectorWidth() * interleavedIdx + getStructOffset(gep);
      unsigned structSize = getNumLeafElements(st, gep->getResultElementType(), layout);
      unsigned k = offset / structSize;
      if (k > 0)
        interIdx = builder.CreateAdd(interIdx, ConstantInt::get(interIdx->getType(), k), "inter_struct_idx");

      idxList.push_back(interIdx);

      // create the actual struct access indices
      for (++i; i < gep->getNumIndices(); ++i) {
        idx = gep->getOperand(i + 1);
        assert(isa<ConstantInt>(idx) && "element access with non-constant!");

        unsigned idxValue = (unsigned) cast<ConstantInt>(idx)->getLimitedValue();
        offset %= structSize;
        st = st->getContainedType(idxValue);
        structSize = getNumLeafElements(st, gep->getResultElementType(), layout);
        k = offset / structSize;

        idxList.push_back(ConstantInt::get(idx->getType(), k));
      }
      break;

    } else if (interleavedIdx > 0 && !idxShape.isUniform()) {
      interIdx = builder.CreateAdd(interIdx, ConstantInt::get(interIdx->getType(), vectorWidth() * interleavedIdx), "inter_idx");
    }

    idxList.push_back(interIdx);
  }

  auto *interGEP = builder.CreateGEP(basePtr, idxList, "inter_gep");
  auto * interGEPInst = dyn_cast<GetElementPtrInst>(interGEP);
  if (interGEPInst) interGEPInst->setIsInBounds(gep->isInBounds());

  return interGEP;
}

llvm::Value *
NatBuilder::requestInterleavedAddress(llvm::Value *const addr, unsigned interleavedIdx, Type *const vecType) {
  ++numInterGEPs;
  Value *interAddr = addr;

  if (isa<BitCastInst>(interAddr))
    interAddr = cast<BitCastInst>(interAddr)->getOperand(0);

  if (isa<GetElementPtrInst>(interAddr))
    interAddr = requestInterleavedGEP(cast<GetElementPtrInst>(interAddr), interleavedIdx);

  else {
    Value *ptr = requestScalarValue(addr, 0, true);
    auto * indexTy = getIndexTy(ptr);
    interAddr = builder.CreateGEP(ptr, ConstantInt::get(indexTy, vectorWidth() * interleavedIdx), "inter_gep");
  }

  int AddrSpace = cast<PointerType>(addr->getType())->getAddressSpace();
  PointerType *vecPtrType = vecType->getPointerTo(AddrSpace);
  return builder.CreatePointerCast(interAddr, vecPtrType, "inter_cast");
}

llvm::Value *
NatBuilder::requestCascadeLoad(Value *vecPtr, unsigned alignment, Value *mask) {
  Type *elementPtrType = cast<VectorType>(vecPtr->getType())->getElementType();
  Type *accessedType = cast<PointerType>(elementPtrType)->getElementType();
  unsigned bitWidth = accessedType->getScalarSizeInBits();

  Function *func = getCascadeFunction(bitWidth, false);
  if (!func) {
    func = createCascadeMemory(cast<VectorType>(vecPtr->getType()), alignment, cast<VectorType>(mask->getType()),
                               false);
    mapCascadeFunction(bitWidth, func, false);
  }

  // cast call argument to correct type if needed
  Argument *ptrArg = &*func->arg_begin();
  Value *callPtr = vecPtr;

  if (ptrArg->getType() != vecPtr->getType()) {
    callPtr = builder.CreateBitCast(callPtr, ptrArg->getType(), "bc");
  }

  std::vector<Value *> args;
  args.push_back(callPtr);
  args.push_back(mask);
  Value *ret = builder.CreateCall(func, args, "cascade_load");
  // cast call result to correct type if needed
  Type *vecType = getVectorType(accessedType, vectorWidth());
  if (ret->getType() != vecType) {
    ret = builder.CreateBitCast(ret, vecType, "bc");
  }
  return ret;
}

Value *NatBuilder::requestCascadeStore(Value *vecVal, Value *vecPtr, unsigned alignment, Value *mask) {
  unsigned bitWidth = vecVal->getType()->getScalarSizeInBits();

  Function *func = getCascadeFunction(bitWidth, true);
  if (!func) {
    func = createCascadeMemory(cast<VectorType>(vecPtr->getType()), alignment, cast<VectorType>(mask->getType()),
                               true);
    mapCascadeFunction(bitWidth, func, true);
  }

  // cast call arguments to correct type if needed
  auto argIt = func->arg_begin();
  Argument *valArg = &*argIt++;
  Argument *ptrArg = &*argIt;
  Value *callVal = vecVal;
  Value *callPtr = vecPtr;

  if (valArg->getType() != callVal->getType()) {
    callVal = builder.CreateBitCast(callVal, valArg->getType());
  }
  if (ptrArg->getType() != callPtr->getType()) {
    callPtr = builder.CreateBitCast(callPtr, ptrArg->getType());
  }

  std::vector<Value *> args;
  args.push_back(callVal);
  args.push_back(callPtr);
  args.push_back(mask);
  return builder.CreateCall(func, args);
}

Function *NatBuilder::createCascadeMemory(VectorType *pointerVectorType, unsigned alignment, VectorType *maskType,
                                          bool store) {
  assert(cast<VectorType>(pointerVectorType)->getElementType()->isPointerTy()
         && "pointerVectorType must be of type vector of pointer!");
  assert(cast<VectorType>(maskType)->getElementType()->isIntegerTy(1)
         && "maskType must be of type vector of i1!");


  Module *mod = vecInfo.getScalarFunction().getParent();
  IRBuilder<> builder(mod->getContext());

  // create function
  Type *accessedType = cast<PointerType>(pointerVectorType->getElementType())->getElementType();
  Type *resType = store ? Type::getVoidTy(mod->getContext()) : getVectorType(accessedType, vectorWidth());
  std::vector<Type *> argTypes;
  if (store) {
    Type *valType = getVectorType(accessedType, vectorWidth());
    argTypes.push_back(valType);
  }
  argTypes.push_back(pointerVectorType);
  argTypes.push_back(maskType);

  std::string name = store ? "nativeCascadeStoreFn" : "nativeCascadeLoadFn";
  FunctionType *fnType = FunctionType::get(resType, argTypes, false);
  Function *func = Function::Create(fnType, GlobalValue::LinkageTypes::ExternalLinkage, name, mod);

  auto argIt = func->arg_begin();
  Argument *valVec = nullptr;
  if (store) {
    valVec = &*argIt++;
    valVec->setName("valVec");
  }
  Argument *ptrVec = &*argIt++;
  Argument *mask = &*argIt;

  ptrVec->setName("ptrVec");
  mask->setName("mask");

  // create body
  // following function:
  // vector a, mask m, vector r = undef
  // if(m) r = *a; (vector load)
  // else
  // if(m.x) r.x = *(a.x);
  // if(m.y) r.y = *(a.y);
  // if(m.z) r.z = *(a.z);
  // if(m.w) r.w = *(a.w);
  // return r;
  // example assumes vector width 4 and load. store basically the same

  // create blocks. we need <vectorWidth> load blocks, <vectorWidth> condition blocks and one return block
  std::vector<BasicBlock *> condBlocks;
  std::vector<BasicBlock *> loadBlocks;
  BasicBlock *ret = createCascadeBlocks(func, vectorWidth(), condBlocks, loadBlocks);

  // insert result vector in 1st block
  BasicBlock *entry = condBlocks[0];
  builder.SetInsertPoint(entry);
  Value *resVec = store ? nullptr : UndefValue::get(resType);

  // fill cond and load blocks
  for (int i = 0; i < vectorWidth(); ++i) {
    BasicBlock *cond = condBlocks[i];
    BasicBlock *masked = loadBlocks[i];
    BasicBlock *nextBlock = i == ((int) vectorWidth()) - 1 ? ret : condBlocks[i + 1];

    // code for cond block: extract mask lane i, branch to masked or next
    Value *maskLaneVal = builder.CreateExtractElement(mask, ConstantInt::get(i32Ty, i),
                                                      "mask_lane_" + std::to_string(i));
    builder.CreateCondBr(maskLaneVal, masked, nextBlock);

    // code for masked block: extract pointer lane i, ...
    builder.SetInsertPoint(masked);
    Value *pointerLaneVal = builder.CreateExtractElement(ptrVec, ConstantInt::get(i32Ty, i),
                                                         "ptr_lane_" + std::to_string(i));
    Value *insert = nullptr;

    if (store) {
      // ... extract value lane i, store val to ptr, branch to next
      Value *storeLaneVal = builder.CreateExtractElement(valVec, ConstantInt::get(i32Ty, i),
                                                         "val_lane_" + std::to_string(i));
      builder.CreateStore(storeLaneVal, pointerLaneVal);
    } else {
      // ... load from pointer, insert to result vector, branch to next
      Value *loadInst = builder.CreateLoad(pointerLaneVal, "load_lane_" + std::to_string(i));
      cast<LoadInst>(loadInst)->setAlignment(MaybeAlign(alignment));
      insert = builder.CreateInsertElement(resVec, loadInst, ConstantInt::get(i32Ty, i),
                                           "insert_lane_" + std::to_string(i));
    }
    builder.CreateBr(nextBlock);
    builder.SetInsertPoint(nextBlock);

    // ONLY IF LOAD: code for next block: phi <resVec, cond> <insert, masked>
    if (!store) {
      PHINode *phi = builder.CreatePHI(insert->getType(), 2);
      phi->addIncoming(resVec, cond);
      phi->addIncoming(insert, masked);
      resVec = phi;
    }
  }

  // fill result block
  // code for result block: return resVec or return void
  if (store) builder.CreateRetVoid();
  else builder.CreateRet(resVec);

  return func;
}

void NatBuilder::mapCascadeFunction(unsigned bitWidth, Function *function, bool store) {
  if (store) cascadeStoreMap[bitWidth] = function;
  else cascadeLoadMap[bitWidth] = function;
}

Function *NatBuilder::getCascadeFunction(unsigned bitWidth, bool store) {
  auto mapIt = store ? cascadeStoreMap.find(bitWidth) : cascadeLoadMap.find(bitWidth);
  auto mapEt = store ? cascadeStoreMap.end() : cascadeLoadMap.end();
  if (mapIt != mapEt) return mapIt->second;
  return nullptr;
}

Value *NatBuilder::createPTest(Value *vector, bool isRv_all) {
  assert(vector->getType()->isVectorTy() && "given value is no vector type!");
  assert(cast<VectorType>(vector->getType())->getElementType()->isIntegerTy(1) &&
         "vector elements must have i1 type!");

// new generic code path
  if (!config.enableIRPolish) {
    RedKind kind = isRv_all ? RedKind::And : RedKind::Or;
    return &CreateVectorReduce(config, builder, kind, *vector, nullptr);
  }

// legacy IR-polisher based code path
  if (isRv_all) {
    vector = builder.CreateNot(vector, "rvall_cond_not");
  }

  Value * ptest = nullptr;
  auto * redFunc = platInfo.requestVectorMaskReductionFunc("rv_reduce_or", vector->getType()->getVectorNumElements());
  ptest = builder.CreateCall(redFunc, vector, "ptest");

  if (isRv_all) {
    ptest = builder.CreateNot(ptest, "rvall_not");
  }

  return ptest;
}

bool
NatBuilder::hasUniformPredicate(const BasicBlock & BB) const {
  if (!vecInfo.getRegion().contains(&BB) || !vecInfo.getPredicate(BB)) return true;
  else return vecInfo.getVectorShape(*vecInfo.getPredicate(BB)).isUniform();
}

Value*
NatBuilder::requestVectorPredicate(const BasicBlock& scaBlock) {
  return requestVectorValue(vecInfo.getPredicate(scaBlock));
}

Value *NatBuilder::maskInactiveLanes(Value *const value, const BasicBlock* const block, bool invert) {
  auto pred = requestVectorPredicate(*block);
  if (invert) {
    return builder.CreateOr(value, builder.CreateNot(pred));
  } else {
    return builder.CreateAnd(value, pred);
  }
}

void
NatBuilder::repairOutsideUses(Instruction & scaChainInst, std::function<Value& (Value &,BasicBlock &)> repairFunc) {
  std::map<BasicBlock*, Value*> fixMap;

  // actually used value
  Value * vecUsed = getScalarValue(&scaChainInst);
  if (!vecUsed) vecUsed = getVectorValue(&scaChainInst, 0);

  assert(vecUsed && "could not infer vector version of scalar instruction");

  // iterate over all uses and invoke @repairFunc for use edges that leave the region
  for (auto itUse = scaChainInst.use_begin(); itUse != scaChainInst.use_end(); ){
    auto & use = *itUse++;

    int opIdx = use.getOperandNo();
    auto & userInst = cast<Instruction>(*use.getUser());

    // user is in the region
    if (vecInfo.inRegion(*userInst.getParent())) continue;

    auto * userPhi = dyn_cast<PHINode>(&userInst);
    bool isLcssaPhi = userPhi && userPhi->getNumIncomingValues() == 1;

    // for non-LCSSA phis ust the incoming block as def block
    BasicBlock * userBlock = userInst.getParent();
    if (userPhi && !isLcssaPhi) {
      int incomingIdx = userPhi->getIncomingValueNumForOperand(opIdx);
      userBlock = userPhi->getIncomingBlock(incomingIdx);
    }

    // look for a dominating definition somewhere
    // TODO take the incoming block for non-lcssa phis
    decltype(fixMap)::iterator itFix = fixMap.begin();
    for (; itFix != fixMap.end(); ++itFix) {
      auto *defBlock = itFix->first;
      if (dominatorTree.dominates(defBlock, userBlock)) break;
    }

    Value * reducedVal = nullptr;
    if (itFix != fixMap.end()) {
      reducedVal = itFix->second; // TODO make sure this comes before the user...
    } else {
      IF_DEBUG errs() << "Repairing use " << userInst << "\n";
      // invoke custom reduction function
      reducedVal = &repairFunc(*vecUsed, *userBlock);
      assert(&reducedVal);
      IF_DEBUG errs() << "\t reduced: " << *reducedVal << "\n";
      auto * redInst = cast<Instruction>(reducedVal);
      fixMap[redInst->getParent()] = redInst;
    }

    if (isLcssaPhi) {
      // TODO maintain LCSSA
      userInst.replaceAllUsesWith(reducedVal);
      userInst.eraseFromParent();

    } else {
      // regular use
      userInst.setOperand(opIdx, reducedVal);
    }
  }

}

void
NatBuilder::materializeStridePattern(rv::StridePattern & sp) {
  IF_DEBUG { errs() << "Fixing strided reduction "; sp.dump(); errs() << "\n"; }

  // widen stride to full vectorWidth
  int vectorWidth = vecInfo.getVectorWidth();

  auto redShape = sp.getShape(vectorWidth);
  if (redShape.isUniform()) return;

  assert(redShape.hasStridedShape());

// vectorize the reduction itself (loop internal uses)
  auto & vecPhi = *cast<PHINode>(getScalarValue(sp.phi, 0));
  auto & vecReductor = *cast<Instruction>(getScalarValue(sp.reductor, 0));

  // create an adjusted reductor (full SIMD stride)
  auto * clonedReductor = cast<Instruction>(vecReductor.clone());
  int vecStride = vectorWidth * redShape.getStride();
  auto & vecConst = *ConstantInt::getSigned(sp.phi->getType(), vecStride);

  // FIXME rematerialize reductor instead (currently unsount wrt to sub)
  int constIdx = isa<Constant>(sp.reductor->getOperand(0)) ? 0 : 1;
  clonedReductor->setOperand(constIdx, &vecConst);
  clonedReductor->insertAfter(&vecReductor);

  // remap phi operands
  int loopOpIdx = sp.latchIdx;
  int initOpIdx = sp.loopInitIdx;

  // attach reduced inputs to phi
  vecPhi.addIncoming(sp.phi->getIncomingValue(initOpIdx), sp.phi->getIncomingBlock(initOpIdx));
  auto * vecLatch = cast<BasicBlock>(getVectorValue(sp.phi->getIncomingBlock(loopOpIdx)));
  vecPhi.addIncoming(clonedReductor, vecLatch);

  repairOutsideUses(*sp.phi,
                    [&](Value& usedVal, BasicBlock& userBlock) ->Value& {
                      // otw, replace with reduced value
                      int64_t amount = (vectorWidth - 1) * redShape.getStride();
                      auto * insertPt = userBlock.getFirstNonPHI();
                      IRBuilder<> builder(&userBlock, insertPt->getIterator());

                      auto * liveOutView = builder.CreateAdd(&usedVal, ConstantInt::getSigned(usedVal.getType(), amount), ".red");
                      return *liveOutView;
                    }
  );

  repairOutsideUses(*sp.reductor,
                    [&](Value & usedVal, BasicBlock & userBlock) ->Value& {
                      // otw, replace with reduced value
                      int64_t amount = (vectorWidth - 1) * redShape.getStride();
                      auto * insertPt = userBlock.getFirstNonPHI();
                      IRBuilder<> builder(&userBlock, insertPt->getIterator());

                      auto * liveOutView = builder.CreateAdd(&usedVal, ConstantInt::getSigned(usedVal.getType(), amount), ".red");
                      return *liveOutView;
                    }
  );
}

void
NatBuilder::materializeRecurrence(Reduction & red, PHINode & scaPhi) {
  abort(); // this code is broken

  const int vectorWidth = vecInfo.getVectorWidth();
  assert(vecInfo.getVectorShape(scaPhi).isVarying());

// construct new (vectorized) initial value
  auto * vecPhi = cast<PHINode>(getVectorValue(&scaPhi));
  auto * vecTy = vecPhi->getType();

  auto * inAtZero = dyn_cast<Instruction>(scaPhi.getIncomingValue(0));
  int latchIdx = (inAtZero && vecInfo.inRegion(*inAtZero)) ? 0 : 1;
  int initIdx = 1 - latchIdx;

  BasicBlock * vecInitInputBlock = scaPhi.getIncomingBlock(initIdx);
  BasicBlock * vecLoopInputBlock = cast<BasicBlock>(getVectorValue(scaPhi.getIncomingBlock(latchIdx)));

// broadcast initial value to all lanes
  Value * scaInitValue = scaPhi.getIncomingValue(initIdx);
  IRBuilder<> phBuilder(vecInitInputBlock, vecInitInputBlock->getTerminator()->getIterator());
  auto * intTy = Type::getInt32Ty(scaPhi.getContext());
  auto * vecFirstLane = phBuilder.CreateInsertElement(UndefValue::get(vecTy), scaInitValue, ConstantInt::get(intTy, 0, false));
  auto * vecInitVal = CreateBroadcast(phBuilder, *vecFirstLane, 0);
  vecPhi->addIncoming(vecInitVal, vecInitInputBlock);

// add latch update (extract last lane)
  Instruction * scaLatchInst = cast<Instruction>(scaPhi.getIncomingValue(latchIdx));
  auto * vecLatchInst = cast<Instruction>(getVectorValue(scaLatchInst));
  auto itInsert = vecLatchInst->getIterator();
  ++itInsert;
  IRBuilder<> latchBuilder(vecLatchInst->getParent(), itInsert);

  // broadcast the last element
  auto * latchUpdate = CreateBroadcast(latchBuilder, *vecLatchInst, vectorWidth - 1);
  vecPhi->addIncoming(latchUpdate, vecLoopInputBlock);

// extract last lane for outside users
  repairOutsideUses(*scaLatchInst,
                    [&](Value & usedVal, BasicBlock & userBlock) ->Value& {
                      // otw, replace with reduced value
                      auto * insertPt = userBlock.getFirstNonPHI();
                      IRBuilder<> builder(&userBlock, insertPt->getIterator());
                      auto & extracted = CreateExtract(builder, *vecLatchInst, -1);
                      return extracted;
                    }
  );
}

void
NatBuilder::materializeOrderedReduction(Reduction & red, PHINode & scaPhi) {
  assert((red.kind != RedKind::Top) && (red.kind != RedKind::Bot));

  const auto vectorWidth = vecInfo.getVectorWidth();
  auto * vecPhi = cast<PHINode>(getVectorValue(&scaPhi));
  auto redShape = red.getShape(vectorWidth);
  assert(redShape.isVarying()); (void) redShape;


// construct new (vectorized) initial value
  // TODO generalize to multi phi reductions
  Value * vecNeutral = ConstantVector::getSplat(vectorWidth, &GetNeutralElement(red.kind, *scaPhi.getType()));

  auto * inAtZero = dyn_cast<Instruction>(scaPhi.getIncomingValue(0));
  int latchIdx = (inAtZero && vecInfo.inRegion(*inAtZero)) ? 0 : 1;
  int initIdx = 1 - latchIdx;

  BasicBlock * vecInitInputBlock = scaPhi.getIncomingBlock(initIdx);
  auto & vecLatchBlock = cast<BasicBlock>(*getVectorValue(scaPhi.getIncomingBlock(latchIdx)));

  // BasicBlock * vecLoopInputBlock = cast<BasicBlock>(getVectorValue(scaPhi.getIncomingBlock(latchIdx)));

// materialize initial input (insert init value into last lane)
  Value * scaInitValue = scaPhi.getIncomingValue(initIdx);
  auto * scaLatchInst = cast<Instruction>(scaPhi.getIncomingValue(latchIdx));
  auto * vecLatchInst = cast<Instruction>(getVectorValue(scaLatchInst));

// create a scalar ordered Phi nodes
  auto * orderPhi = PHINode::Create(scaPhi.getType(), 2, scaPhi.getName() + ".ord", vecPhi);
  orderPhi->addIncoming(scaInitValue, vecInitInputBlock);
// (orderly) reduce vectors into scalars
  IRBuilder<> latchBuilder(&vecLatchBlock, vecLatchBlock.getTerminator()->getIterator());
  auto & reducedUpdate = CreateVectorReduce(config, latchBuilder, red.kind, *vecLatchInst, orderPhi);
  orderPhi->addIncoming(&reducedUpdate, &vecLatchBlock);

// reduce reduction phi for outside users
  repairOutsideUses(*scaLatchInst,
                    [&](Value & usedVal, BasicBlock & userBlock) ->Value& {
                      return reducedUpdate;
                    }
  );


  // construct a 1...10 mask
  std::vector<Constant*> selElems;
  for (size_t i = 1; i < vectorWidth; ++i) {
    selElems.push_back(ConstantInt::getTrue(orderPhi->getContext()));
  }
  selElems.push_back(ConstantInt::getFalse(orderPhi->getContext()));
  auto * selMask = ConstantVector::get(selElems); // 1...10

  // create reduced outside views for external users
  for (auto * elem : red.elements) {
    if (elem == scaLatchInst) continue; // already reduced that one
    if (!vecInfo.inRegion(*cast<Instruction>(elem))) continue;

    auto& vecElem = *cast<Instruction>(getVectorValue(elem));

    // reduce outside uses on demand
    repairOutsideUses(*elem,
                      [&](Value & usedVal, BasicBlock& userBlock) ->Value& {
                      auto * insertPt = userBlock.getFirstNonPHI();
                      IRBuilder<> builder(&userBlock, insertPt->getIterator());
                      // reduce all end-of-iteration values and request value of last iteration
                      auto & foldVec = *builder.CreateSelect(selMask, vecLatchInst, &vecElem, ".red");
                      auto & reducedVector = CreateVectorReduce(config, builder, red.kind, foldVec, orderPhi);
                      return reducedVector;
                    }
    );
  }

  // remap old vecPhi and erase
  mapVectorValue(&scaPhi, vecNeutral); // FIXME sound?
  vecPhi->replaceAllUsesWith(vecNeutral);
  vecPhi->eraseFromParent();
}


void
NatBuilder::materializeVaryingReduction(Reduction & red, PHINode & scaPhi) {
  assert((red.kind != RedKind::Top) && (red.kind != RedKind::Bot));

  const auto vectorWidth = vecInfo.getVectorWidth();
  auto * vecPhi = cast<PHINode>(getVectorValue(&scaPhi));
  auto redShape = red.getShape(vectorWidth);
  assert(redShape.isVarying()); (void) redShape;

// construct new (vectorized) initial value
  // TODO generalize to multi phi reductions
  Value * vecNeutral = ConstantVector::getSplat(vectorWidth, &GetNeutralElement(red.kind, *scaPhi.getType()));

  auto * inAtZero = dyn_cast<Instruction>(scaPhi.getIncomingValue(0));
  int latchIdx = (inAtZero && vecInfo.inRegion(*inAtZero)) ? 0 : 1;
  int initIdx = 1 - latchIdx;

  BasicBlock * vecInitInputBlock = scaPhi.getIncomingBlock(initIdx);
  BasicBlock * vecLoopInputBlock = cast<BasicBlock>(getVectorValue(scaPhi.getIncomingBlock(latchIdx)));

// materialize initial input (insert init value into last lane)
  Value * scaInitValue = scaPhi.getIncomingValue(initIdx);
  IRBuilder<> phBuilder(vecInitInputBlock, vecInitInputBlock->getTerminator()->getIterator());
  auto * intTy = Type::getInt32Ty(scaPhi.getContext());
  auto * vecInitVal = phBuilder.CreateInsertElement(vecNeutral, scaInitValue, ConstantInt::get(intTy, vectorWidth - 1, false));

// attach inputs (neutral elem and reduction inst)
  vecPhi->addIncoming(vecInitVal, vecInitInputBlock);

// add latch update
  Instruction * scaLatchInst = cast<Instruction>(scaPhi.getIncomingValue(latchIdx));
  auto * vecLatchInst = cast<Instruction>(getVectorValue(scaLatchInst));
  vecPhi->addIncoming(vecLatchInst, vecLoopInputBlock);

// reduce reduction phi for outside users
  repairOutsideUses(*scaLatchInst,
                    [&](Value & usedVal, BasicBlock & userBlock) ->Value& {
                      // otw, replace with reduced value
                      auto * insertPt = userBlock.getFirstNonPHI();
                      IRBuilder<> builder(&userBlock, insertPt->getIterator());
                      auto & reducedVector = CreateVectorReduce(config, builder, red.kind, *vecLatchInst, nullptr);
                      return reducedVector;
                    }
  );


  // construct a 1...10 mask
  std::vector<Constant*> selElems;
  for (size_t i = 1; i < vectorWidth; ++i) {
    selElems.push_back(ConstantInt::getTrue(vecPhi->getContext()));
  }
  selElems.push_back(ConstantInt::getFalse(vecPhi->getContext()));
  auto * selMask = ConstantVector::get(selElems); // 1...10

  // create reduced outside views for external users
  for (auto * elem : red.elements) {
    if (elem == scaLatchInst) continue; // already reduced that one
    if (!vecInfo.inRegion(*cast<Instruction>(elem))) continue;

    auto& vecElem = *cast<Instruction>(getVectorValue(elem));

    // reduce outside uses on demand
    repairOutsideUses(*elem,
                      [&](Value & usedVal, BasicBlock& userBlock) ->Value& {
                      auto * insertPt = userBlock.getFirstNonPHI();
                      IRBuilder<> builder(&userBlock, insertPt->getIterator());
                      // reduce all end-of-iteration values and request value of last iteration
                      auto & foldVec = *builder.CreateSelect(selMask, vecLatchInst, &vecElem, ".red");
                      auto & reducedVector = CreateVectorReduce(config, builder, red.kind, foldVec, nullptr);
                      return reducedVector;
                    }
    );
  }
}

void NatBuilder::addValuesToPHINodes() {
  // save current insertion point before continuing
//  auto IB = builder.GetInsertBlock();
//  auto IP = builder.GetInsertPoint();

  for (PHINode *scalPhi : phiVector) {
    assert(vecInfo.hasKnownShape(*scalPhi) && "no VectorShape for PHINode available!");
    VectorShape shape = getVectorShape(*scalPhi);
    Type *scalType = scalPhi->getType();

    // replicate phi <vector_width> times if type is not vectorizable
    bool replicate = shape.isVarying() && (scalType->isVectorTy() || scalType->isStructTy());
    unsigned loopEnd = replicate ? vectorWidth() : 1;

    auto *sp = reda.getStrideInfo(*scalPhi);
    auto *red = reda.getReductionInfo(*scalPhi);

    bool isVectorLoopHeader = &vecInfo.getEntry() == scalPhi->getParent();
    IF_DEBUG_NAT {
      errs() << "loopHead: " << isVectorLoopHeader << ": shape " << shape.str() << "red: "; if (red) red->dump(); errs() << "\n";
    }

    if (isVectorLoopHeader && shape.hasStridedShape() && sp) {
      IF_DEBUG_NAT { errs() << "-- materializing "; sp->dump(); errs() << "\n"; }
      materializeStridePattern(*sp);

    } else if (isVectorLoopHeader && shape.isVarying() && red && red->kind != RedKind::Bot) {
      // reduction phi handling
      IF_DEBUG_NAT { errs() << "-- materializing "; red->dump(); errs() << "\n"; }
      if (CheckFlag("RV_RED_ORDER")) {
        materializeOrderedReduction(*red, *scalPhi);
      } else {
        materializeVaryingReduction(*red, *scalPhi);
      }

    } else if (isVectorLoopHeader && red && red->kind == RedKind::Bot && shape.isVarying()) {
      // reduction phi handling
      IF_DEBUG_NAT { errs() << "-- materializing "; red->dump(); errs() << "\n"; }
      materializeRecurrence(*red, *scalPhi);

    } else {
      // default phi handling (includes fully uniform recurrences)
      for (unsigned lane = 0; lane < loopEnd; ++lane) {
        PHINode *phi = cast<PHINode>(
            !shape.isVarying() || replicate ? getScalarValue(scalPhi, lane) : getVectorValue(scalPhi));
        for (unsigned i = 0; i < scalPhi->getNumIncomingValues(); ++i) {
          // set insertion point to before Terminator of incoming block
          BasicBlock *incVecBlock = cast<BasicBlock>(getVectorValue(scalPhi->getIncomingBlock(i), true));
          builder.SetInsertPoint(incVecBlock->getTerminator());

          Value *val = !shape.isVarying() || replicate ? requestScalarValue(scalPhi->getIncomingValue(i), lane)
                                                       : requestVectorValue(scalPhi->getIncomingValue(i));
          phi->addIncoming(val, incVecBlock);
        }
      }
    }
  }

  // restore insertion point
//  builder.SetInsertPoint(IB, IP);
}

void NatBuilder::mapVectorValue(const Value *const value, Value *vecValue) {
  if (isa<BasicBlock>(value)) {
    const BasicBlock *const block = cast<const BasicBlock>(value);
    BasicBlock *vecBlock = cast<BasicBlock>(vecValue);
    BasicBlockVector &vectorBlocks = basicBlockMap[block];
    vectorBlocks.push_back(vecBlock);
  } else
    vectorValueMap[value] = vecValue;
}

Value *NatBuilder::getVectorValue(Value *const value, bool getLastBlock) {
  if (isa<BasicBlock>(value)) {
    if (!vecInfo.inRegion(*cast<BasicBlock>(value))) {
      return value; // preserve BBs outside of the region
    }

    BasicBlock *const block = cast<BasicBlock>(value);
    auto blockIt = basicBlockMap.find(block);
    if (blockIt != basicBlockMap.end()) {
      BasicBlockVector &blocks = blockIt->second;
      return getLastBlock ? blocks.back() : blocks.front();
    }
  }

  auto vecIt = vectorValueMap.find(value);
  if (vecIt != vectorValueMap.end()) return vecIt->second;
  else return nullptr;
}

void NatBuilder::mapScalarValue(const Value *const value, Value *mapValue, unsigned laneIdx) {
  LaneValueVector &laneValues = scalarValueMap[value];
  if (laneValues.size() < laneIdx) laneValues.resize(laneIdx);
  laneValues.insert(laneValues.begin() + laneIdx, mapValue);
}

Value *NatBuilder::getScalarValue(Value *const value, unsigned laneIdx) {
  if (isa<MetadataAsValue>(value)) {
    // as used in "llvm.dbg.value" calls
    return value;
  }

  // in case of regions, keep any values that are live into the region
  // FIXME make this generic through explicit argument mapping
  if (vecInfo.getRegion().isVectorLoop() && isa<Argument>(value)) {
    return value;
  } else if (vecInfo.getRegion().isVectorLoop() && isa<Instruction>(value) && !vecInfo.inRegion(*cast<Instruction>(value)->getParent())) {
    return value;
  }

  const Constant *constant = dyn_cast<const Constant>(value);
  if (constant) return const_cast<Constant *>(constant);

  auto scalarIt = scalarValueMap.find(value);
  if (scalarIt != scalarValueMap.end()) {
    VectorShape shape;
    if (vecInfo.hasKnownShape(*value)) {
      shape = getVectorShape(*value);
      if (shape.isUniform()) laneIdx = 0;
    }

    LaneValueVector &laneValues = scalarIt->second;
    if (laneValues.size() > laneIdx) return laneValues[laneIdx];
    else return nullptr;
  } else return nullptr;
}

BasicBlockVector
NatBuilder::getMappedBlocks(BasicBlock *const block) {
  auto blockIt = basicBlockMap.find(block);
  if (!vecInfo.inRegion(*block)) {
    BasicBlockVector blocks;
    blocks.push_back(const_cast<BasicBlock*>(block));
    return blocks;
  }

  assert(blockIt != basicBlockMap.end() && "no mapped blocks for block!");
  return blockIt->second;
}

int
NatBuilder::vectorWidth() const {
  return vecInfo.getMapping().vectorWidth;
}

bool NatBuilder::canVectorize(Instruction *const inst) {
  // whitelisting approach. for direct vectorization we support:
  // binary operations (normal & bitwise), memory access operations, conversion operations and other operations
  // force fallback for instructions in keepScalar
  if (keepScalar.count(inst))
    return false;

  // memory instruction that has no aggregate type anywhere
  if (isa<LoadInst>(inst) || isa<StoreInst>(inst)) {
    LoadInst *load = dyn_cast<LoadInst>(inst);
    StoreInst *store = dyn_cast<StoreInst>(inst);
    Type *accessedType = nullptr;
    if (load) {
      accessedType = load->getType();
    } else {
      assert(store);
      Value *storedValue = store->getValueOperand();
      accessedType = storedValue->getType();
    }

    return !(accessedType->isAggregateType() || accessedType->isVectorTy());
  }
// check for type vectorizability
  auto * instTy = inst->getType();
  if (!instTy->isVoidTy() && !instTy->isIntegerTy() && !instTy->isFloatingPointTy() && !instTy->isPointerTy()) return false;

// for AllocaInst: vectorize if not used in calls. replicate else
  if (isa<AllocaInst>(inst)) {
    for (auto user : inst->users()) {
      if (isa<CallInst>(user) || isa<InvokeInst>(user))
        return false;
    }
    return true;
  } else {
    return isSupportedOperation(inst);
  }
}

bool NatBuilder::shouldVectorize(Instruction *inst) {
  // we should vectorize iff
  // 1) varying vector shape
  // 2) GEP and non-uniform shape
  // 3) return instruction in function with vector return type
  // 4) at least one of these conditions holds for at least one operand
  // Note: branch instructions are never vectorized

  VectorShape shape = getVectorShape(*inst);

  if (isa<BranchInst>(inst)) {
    assert(shape.isUniform() && "non-uniform branch!");
    return false;
  }

  if (isa<GetElementPtrInst>(inst)) {
    GetElementPtrInst *gep = cast<GetElementPtrInst>(inst);
    return !(shape.isUniform() || shape.isContiguous() || shape.isStrided((int) layout.getTypeStoreSize(gep->getResultElementType())));
  }

  if (isa<ReturnInst>(inst)) {
    Function &func = vecInfo.getVectorFunction();
    if (func.getReturnType()->isVectorTy()) {
      IF_DEBUG {
        const VectorShape &retShape = getVectorShape(*inst);
        if (retShape.isUniform()) {
          errs() << "Warning: Uniform return in Function with Vector Type!\n";
          Dump(*inst);
        }
      };
      return true;
    }
  }

  if (shape.isVarying())
    return true;

  for (unsigned i = 0; i < inst->getNumOperands(); ++i) {
    Value *op = inst->getOperand(i);
    VectorShape opShape = getVectorShape(*op);

    if (opShape.isVarying())
      return true;

    if (isa<GetElementPtrInst>(op) && !opShape.isUniform())
      return true;
  }

  return false;
}

bool NatBuilder::isInterleaved(Instruction *inst, Value *accessedPtr, int byteSize, std::vector<Value *> &srcs) {
  if (!config.enableInterleaved)
    return false;

  StructType *st;
  if ((st = isStructAccess(accessedPtr)) && !isHomogeneousStruct(st, layout))
    return false;

  // group memory instructions based on their dependencies
  InstructionGrouper instructionGrouper;
  instructionGrouper.add(inst, memDepRes);
  for (Instruction *instr : lazyInstructions) {
    instructionGrouper.add(instr, memDepRes);
  }

  InstructionGroup instrGroup = instructionGrouper.getInstructionGroup(inst);
  if (instrGroup.size() <= 1)
    return false;

  const VectorShape &addrShape = getVectorShape(*accessedPtr);

  // group our group based on memory layout next
  MemoryAccessGrouper memoryGrouper(SE, static_cast<unsigned>(byteSize));
  std::map<Value *, const SCEV *> addrSCEVMap;
  std::map<const SCEV *, Value *> scevInstrMap;
  for (Instruction *instr : instrGroup) {
    Value *addrVal = getPointerOperand(instr);
    assert(addrVal && "grouped instruction was not a memory instruction!!");
    // only group strided accesses
    VectorShape shape = getVectorShape(*addrVal);
    bool groupByteContiguous = shape.isStrided(static_cast<int>(layout.getTypeStoreSize(cast<PointerType>(addrVal->getType())->getElementType())));
    if (!shape.isStrided() || groupByteContiguous)
      continue;
    const SCEV *scev = memoryGrouper.add(addrVal);
    addrSCEVMap[addrVal] = scev;
    scevInstrMap[scev] = instr;
  }

  // check if there is an interleaved memory group for our base address
  const MemoryGroup &memGroup = memoryGrouper.getMemoryGroup(addrSCEVMap[accessedPtr]);
  int stride = addrShape.getStride() / byteSize;
  bool hasGaps = false;
  for (unsigned i = 0; i < memGroup.size(); ++i) {
    if (!memGroup[i]) {
      hasGaps = true;
      break;
    }
    srcs.push_back(scevInstrMap[memGroup[i]]);
  }

  // we have found a memory group if it has no gaps and the size is bigger than 1
  return !hasGaps && memGroup.size() > 1 && static_cast<int>(memGroup.size()) == stride;
}

void NatBuilder::visitMemInstructions() {
  // iterate over all instructions of all basic blocks (order does not matter)
  // if we encounter a GEP of a memory instruction, check if we would scalarize or optimize it
  // if yes, add the indices that are instructions to the queue
  // then, work the queue until empty: check if the operands are integer instructions
  // if we can keep this instruction scalar, add their users and their operands to the queue
  // instructions that will be kept scalar, are added to a vector
  std::deque<Instruction *> workQueue;
  Function *scalarFn = vecInfo.getMapping().scalarFn;
  for (inst_iterator I = inst_begin(scalarFn), E = inst_end(scalarFn); I != E; ++I) {
    Instruction *inst = &*I;
    GetElementPtrInst *gep = dyn_cast<GetElementPtrInst>(inst);

#if 0
    auto * instTy = inst->getType();
    // force integer loads to scalar
    if (isa<LoadInst>(inst) && inst->getType()->isIntegerTy()) {
      keepScalar.insert(inst);
    } else if (inst->getOpcode() == Instruction::Mul) {
      // integer multiply
      keepScalar.insert(inst);
    } if (instTy->getPrimitiveSizeInBits() > 1 && instTy->isIntegerTy() && vecInfo.getVectorShape(*inst).isVarying()) {
      // force all varying (non-bool) integer operations to scalar
      keepScalar.insert(inst);
    }
#endif

    if (!gep) continue;

    VectorShape addrShape = getVectorShape(*gep);
    Type *accessedType = gep->getResultElementType();
    int byteSize = static_cast<int>(layout.getTypeStoreSize(accessedType));

    // keep scalar if uniform or contiguous
    if (addrShape.isUniform() || addrShape.isContiguous() || addrShape.isStrided(byteSize)) {
      for (unsigned i = 0; i < gep->getNumIndices(); ++i) {
        Value *idxOp = gep->getOperand(i + 1);
        if (isa<Instruction>(idxOp))
          workQueue.push_back(cast<Instruction>(idxOp));
      }
    }
  }

  SmallPtrSet<Instruction *, 16> visited;
  while (!workQueue.empty()) {
    Instruction *inst = workQueue.front();
    workQueue.pop_front();
    visited.insert(inst);
    Type *type = inst->getType();

    // we only care about index calculation, which are exclusively integer type
    if (!type->isIntegerTy()) continue;

    // we will not vectorize it if we do not have to anyway. so nothing to do
    if (!shouldVectorize(inst)) continue;

    // if all users of this instruction are part of the keepScalar set, we keep this one scalar as well
    bool notScalar = false;
    for (auto user : inst->users()) {
      Instruction *uInst = dyn_cast<Instruction>(user);
      GetElementPtrInst *gep = dyn_cast<GetElementPtrInst>(user);

      if (!uInst) continue; // nothing to do if it is a constant

      if (gep) {
        VectorShape addrShape = getVectorShape(*gep);
        Type *accessedType = gep->getResultElementType();
        int byteSize = static_cast<int>(layout.getTypeStoreSize(accessedType));

        if (!(addrShape.isUniform() || addrShape.isContiguous() || addrShape.isStrided(byteSize))) {
          notScalar = true;
          break;
        }
        continue;
      }

      if (!keepScalar.count(uInst)) {
        notScalar = true;
        break;
      }
    }

    // cannot keep this scalar -> nothing to do
    if (notScalar) continue;

    // can keep this scalar! add to set and add operands to queue if they are GEP, BC or binOp
    keepScalar.insert(inst);

    // add all operands to the queue
    for (unsigned i = 0, iE = inst->getNumOperands(); i < iE; ++i) {
      Value *op = inst->getOperand(i);
      Instruction *opInst = dyn_cast<Instruction>(op);

      if (opInst && !visited.count(opInst))
        workQueue.push_back(opInst);
    }
  }
}

} // namespace rv<|MERGE_RESOLUTION|>--- conflicted
+++ resolved
@@ -830,13 +830,6 @@
   assert((shape.isVarying() || shape.isUniform()) && "predicate can't be contigious or strided");
 
   Value *reduction;
-<<<<<<< HEAD
-  if (shape.isVarying()) {
-    Value *vecPredicate = maskInactiveLanes(requestVectorValue(predicate), rvCall->getParent(), isRv_all);
-    RedKind kind = isRv_all ? RedKind::And : RedKind::Or;
-    reduction = &CreateVectorReduce(config, builder, kind, *vecPredicate, nullptr);
-    // reduction = createPTest(vecPredicate, isRv_all);
-=======
 #if 1
   Value *vecPredicate = maskInactiveLanes(requestVectorValue(predicate), rvCall->getParent(), isRv_all);
   reduction = createPTest(vecPredicate, isRv_all);
@@ -846,7 +839,6 @@
   if (isRv_all) {
     uint64_t mask = ((1 << vectorWidth()) - 1);
     reduction = builder.CreateICmpEQ(ballotVal, ConstantInt::get(ballotVal->getType(), mask, false)); // mask == FullMask
->>>>>>> 71e2bcbf
   } else {
     reduction = builder.CreateICmpNE(ballotVal, ConstantInt::get(ballotVal->getType(), 0, false)); // mask != 0
   }
