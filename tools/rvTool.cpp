--- conflicted
+++ resolved
@@ -109,11 +109,7 @@
 
 void normalizeFunction(Function &F) {
   legacy::FunctionPassManager FPM(F.getParent());
-<<<<<<< HEAD
-  // FPM.add(rv::createCNSPass()); // TODO use LLVMs CNS pass from now on
-=======
   FPM.add(createFixIrreduciblePass());
->>>>>>> d34d5f4f
   FPM.add(createPromoteMemoryToRegisterPass());
   FPM.add(createLoopSimplifyPass());
   FPM.add(createLCSSAPass());
